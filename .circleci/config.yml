--- conflicted
+++ resolved
@@ -114,22 +114,21 @@
             apk del openjdk11
             rm sonar-scanner-cli-$SONARSCANNER_VERSION.zip
             rm -rf sonar-scanner-$SONARSCANNER_VERSION
-
-<<<<<<< HEAD
-    - run:
+     
+     - run:
         name: codecov
         command: |
           pip install codecov==2.0.16
           codecov -F integration -f integration.coverage.xml  --required
           codecov -F unit -f unit.coverage.xml  --required
+  
   staging:
     executor: codecov-deploy
     - run:
         name: build image and push to gcr with staging tag
         command: |
           make -f Makefile.circle staging
-=======
->>>>>>> a2a7b48b
+  
   deploy:
     executor: codecov-deploy
     steps:

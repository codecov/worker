--- conflicted
+++ resolved
@@ -21,19 +21,13 @@
 jobs:
   lint:
     name: Run Lint
-<<<<<<< HEAD
+
     uses: codecov/gha-workflows/.github/workflows/lint.yml@v1.2.23
 
   build:
     name: Build Worker
     uses: codecov/gha-workflows/.github/workflows/build-app.yml@v1.2.23
-=======
-    uses: codecov/gha-workflows/.github/workflows/lint.yml@v1.2.22
 
-  build:
-    name: Build Worker
-    uses: codecov/gha-workflows/.github/workflows/build-app.yml@v1.2.22
->>>>>>> aa627f68
     secrets: inherit
     with:
       repo: ${{ vars.CODECOV_IMAGE_V2 || 'codecov/self-hosted-worker' }}
@@ -41,21 +35,15 @@
   codecovstartup:
     name: Codecov Startup
     needs: build
-<<<<<<< HEAD
     uses: codecov/gha-workflows/.github/workflows/codecov-startup.yml@v1.2.23
-=======
-    uses: codecov/gha-workflows/.github/workflows/codecov-startup.yml@v1.2.22
->>>>>>> aa627f68
+
     secrets: inherit
 
   test:
     name: Test
     needs: [build]
-<<<<<<< HEAD
     uses: codecov/gha-workflows/.github/workflows/run-tests.yml@v1.2.23
-=======
-    uses: codecov/gha-workflows/.github/workflows/run-tests.yml@v1.2.22
->>>>>>> aa627f68
+
     secrets: inherit
     with:
       repo: ${{ vars.CODECOV_IMAGE_V2 || 'codecov/self-hosted-worker' }}
@@ -63,11 +51,8 @@
   build-self-hosted:
     name: Build Self Hosted Worker
     needs: [build, test]
-<<<<<<< HEAD
+
     uses: codecov/gha-workflows/.github/workflows/self-hosted.yml@v1.2.23
-=======
-    uses: codecov/gha-workflows/.github/workflows/self-hosted.yml@v1.2.22
->>>>>>> aa627f68
     secrets: inherit
     with:
       repo: ${{ vars.CODECOV_IMAGE_V2 || 'codecov/self-hosted-worker' }}
@@ -76,11 +61,7 @@
     name: Push Staging Image
     needs: [build, test]
     if: ${{ github.event_name == 'push' && (github.event.ref == 'refs/heads/main' || github.event.ref == 'refs/heads/staging') && github.repository_owner == 'codecov' }}
-<<<<<<< HEAD
     uses: codecov/gha-workflows/.github/workflows/push-env.yml@v1.2.23
-=======
-    uses: codecov/gha-workflows/.github/workflows/push-env.yml@v1.2.22
->>>>>>> aa627f68
     secrets: inherit
     with:
       environment: staging
@@ -90,11 +71,7 @@
     name: Push Production Image
     needs: [build, test]
     if: ${{ github.event_name == 'push' && github.event.ref == 'refs/heads/main' && github.repository_owner == 'codecov' }}
-<<<<<<< HEAD
     uses: codecov/gha-workflows/.github/workflows/push-env.yml@v1.2.23
-=======
-    uses: codecov/gha-workflows/.github/workflows/push-env.yml@v1.2.22
->>>>>>> aa627f68
     secrets: inherit
     with:
       environment: production
@@ -105,11 +82,7 @@
     needs: [build-self-hosted, test]
     secrets: inherit
     if: ${{ github.event_name == 'push' && github.event.ref == 'refs/heads/main' && github.repository_owner == 'codecov' }}
-<<<<<<< HEAD
     uses: codecov/gha-workflows/.github/workflows/self-hosted.yml@v1.2.23
-=======
-    uses: codecov/gha-workflows/.github/workflows/self-hosted.yml@v1.2.22
->>>>>>> aa627f68
     with:
       push_rolling: true
       repo: ${{ vars.CODECOV_IMAGE_V2 || 'codecov/self-hosted-worker' }}

--- conflicted
+++ resolved
@@ -300,8 +300,6 @@
     key = ""
     value = ""
 
-
-<<<<<<< HEAD
 class TierFactory(Factory):
     class Meta:
         model = Tier
@@ -329,7 +327,7 @@
     name = PlanName.BASIC_PLAN_NAME.value
     paid_plan = False
     stripe_id = None
-=======
+
 class UploadErrorFactory(Factory):
     class Meta:
         model = models.UploadError
@@ -337,4 +335,3 @@
     report_upload = factory.SubFactory(UploadFactory)
     error_code = "error"
     error_params = {"error_message": "error message"}
->>>>>>> c7aabe4a

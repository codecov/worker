--- conflicted
+++ resolved
@@ -368,11 +368,7 @@
     # via
     #   -r requirements.in
     #   shared
-<<<<<<< HEAD
-shared @ https://github.com/codecov/shared/archive/9891f3afb94c48178169dba6501ccd44876ad17b.tar.gz
-=======
 shared @ https://github.com/codecov/shared/archive/f6c2c3852530192ab0c6b9fd0c0a800c2cbdb16f.tar.gz
->>>>>>> 07653e1c
     # via -r requirements.in
 six==1.16.0
     # via

--- conflicted
+++ resolved
@@ -109,13 +109,7 @@
     #   django-admin
     #   django-excel-response2
 django==4.2.11
-<<<<<<< HEAD
-    # via
-    #   django-model-utils
-    #   shared
-=======
-    # via shared
->>>>>>> e069ffb3
+    # via shared
 ecdsa==0.18.0
     # via tlslite-ng
 excel-base==1.0.4
@@ -371,15 +365,8 @@
 screen==1.0.1
     # via excel-base
 sentry-sdk==1.40.0
-<<<<<<< HEAD
-    # via
-    #   -r requirements.in
-    #   shared
-https://github.com/codecov/shared/archive/e80424c20033ca96077002d7097d53f9aaec83e4.tar.gz#egg=shared
-=======
     # via -r requirements.in
 https://github.com/codecov/shared/archive/3022b4e40bf4e0ae155d86a4220b636e738a946e.tar.gz#egg=shared
->>>>>>> e069ffb3
     # via -r requirements.in
 six==1.15.0
     # via

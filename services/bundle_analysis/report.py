import os
import tempfile
from dataclasses import dataclass
from typing import Any, Dict, Optional

import sentry_sdk
from shared.bundle_analysis import (
    BundleAnalysisReport,
    BundleAnalysisReportLoader,
)
from shared.bundle_analysis.models import AssetType, MetadataKey
from shared.bundle_analysis.storage import get_bucket_name
from shared.django_apps.bundle_analysis.models import CacheConfig
from shared.django_apps.bundle_analysis.service.bundle_analysis import (
    BundleAnalysisCacheConfigService,
)
from shared.reports.enums import UploadState, UploadType
from shared.storage.exceptions import FileNotInStorageError, PutRequestRateLimitError
from shared.utils.sessions import SessionType
from sqlalchemy.dialects import postgresql
from sqlalchemy.orm import Session

from database.enums import ReportType
from database.models.core import Commit
from database.models.reports import CommitReport, Upload, UploadError
from database.models.timeseries import Measurement, MeasurementName
from services.archive import ArchiveService
from services.report import BaseReportService
from services.storage import get_storage_client
from services.timeseries import repository_datasets_query


@dataclass
class ProcessingError:
    code: str
    params: Dict[str, Any]
    is_retryable: bool = False

    def as_dict(self):
        return {"code": self.code, "params": self.params}


@dataclass
class ProcessingResult:
    upload: Upload
    commit: Commit
    bundle_report: Optional[BundleAnalysisReport] = None
    previous_bundle_report: Optional[BundleAnalysisReport] = None
    session_id: Optional[int] = None
    bundle_name: Optional[str] = None
    error: Optional[ProcessingError] = None

    def as_dict(self):
        return {
            "upload_id": self.upload.id_,
            "session_id": self.session_id,
            "bundle_name": self.bundle_name,
            "error": self.error.as_dict() if self.error else None,
        }

    def update_upload(self, carriedforward: Optional[bool] = False) -> None:
        """
        Updates this result's `Upload` record with information from
        this result.
        """
        db_session = self.upload.get_db_session()

        if self.error:
            self.commit.state = "error"
            self.upload.state = "error"
            self.upload.state_id = UploadState.ERROR.db_id

            upload_error = UploadError(
                upload_id=self.upload.id_,
                error_code=self.error.code,
                error_params=self.error.params,
            )
            db_session.add(upload_error)
        else:
            assert self.bundle_report is not None
            self.commit.state = "complete"
            self.upload.state = "processed"
            self.upload.state_id = UploadState.PROCESSED.db_id
            self.upload.order_number = self.session_id

<<<<<<< HEAD
        if carriedforward:
            self.upload.upload_type = SessionType.carriedforward.value
            self.upload_type_id = UploadType.CARRIEDFORWARD.db_id

        sentry_metrics.incr(
=======
        sentry_sdk.metrics.incr(
>>>>>>> 894f2b3e
            "bundle_analysis_upload",
            tags={
                "result": "upload_error" if self.error else "processed",
            },
        )

        db_session.flush()


class BundleAnalysisReportService(BaseReportService):
    async def initialize_and_save_report(
        self, commit: Commit, report_code: str = None
    ) -> CommitReport:
        db_session = commit.get_db_session()

        commit_report = (
            db_session.query(CommitReport)
            .filter_by(
                commit_id=commit.id_,
                code=report_code,
                report_type=ReportType.BUNDLE_ANALYSIS.value,
            )
            .first()
        )
        if not commit_report:
            commit_report = CommitReport(
                commit_id=commit.id_,
                code=report_code,
                report_type=ReportType.BUNDLE_ANALYSIS.value,
            )
            db_session.add(commit_report)
            db_session.flush()
        return commit_report

    def _get_parent_commit(
        self,
        db_session: Session,
        head_commit: Commit,
        head_bundle_report: Optional[BundleAnalysisReport],
    ) -> Optional[Commit]:
        """
        There's two ways to retrieve parent commit of the head commit (in order of priority):
        1. Get the commitSha from head commit bundle report (stored in Metadata during ingestion)
        2. Get the head commit.parent from the DB
        """
        commitid = (
            head_bundle_report
            and head_bundle_report.metadata().get(MetadataKey.COMPARE_SHA)
        ) or head_commit.parent_commit_id

        return (
            db_session.query(Commit)
            .filter_by(
                commitid=commitid,
                repository=head_commit.repository,
            )
            .first()
        )

    def _previous_bundle_analysis_report(
        self,
        bundle_loader: BundleAnalysisReportLoader,
        commit: Commit,
        head_bundle_report: BundleAnalysisReport,
    ) -> Optional[BundleAnalysisReport]:
        """
        Helper function to fetch the parent commit's BAR for the purpose of matching previous bundle's
        Assets to the current one being parsed.
        """
        db_session = commit.get_db_session()

        parent_commit = self._get_parent_commit(
            db_session=db_session,
            head_commit=commit,
            head_bundle_report=head_bundle_report,
        )
        if parent_commit is None:
            return None

        parent_commit_report = (
            db_session.query(CommitReport)
            .filter_by(
                commit_id=parent_commit.id_,
                report_type=ReportType.BUNDLE_ANALYSIS.value,
            )
            .first()
        )
        if parent_commit_report is None:
            return None

        return bundle_loader.load(parent_commit_report.external_id)

    @sentry_sdk.trace
    def process_upload(
        self, commit: Commit, upload: Upload, compare_sha: Optional[str] = None
    ) -> ProcessingResult:
        """
        Download and parse the data associated with the given upload and
        merge the results into a bundle report.
        """
        commit_report: CommitReport = upload.report
        repo_hash = ArchiveService.get_archive_hash(commit_report.commit.repository)
        storage_service = get_storage_client()
        bundle_loader = BundleAnalysisReportLoader(storage_service, repo_hash)

        # fetch existing bundle report from storage
        bundle_report = bundle_loader.load(commit_report.external_id)

        # attempt to carry over parent bundle analysis report if commit doesn't have a report
        if bundle_report is None:
            # load a new copy of the previous bundle report into temp file
            bundle_report = self._previous_bundle_analysis_report(
                bundle_loader, commit, head_bundle_report=bundle_report
            )
            if bundle_report:
                # query which bundle names has caching turned on
                qs = CacheConfig.objects.filter(
                    is_caching=True,
                    repo_id=commit.repoid,
                )
                bundles_to_be_cached = [item.bundle_name for item in qs]

                # For each bundle,
                # if caching is on then update bundle.is_cached property to true
                # if caching is off then delete that bundle from the report
                update_fields = {}
                for bundle in bundle_report.bundle_reports():
                    if bundle.name in bundles_to_be_cached:
                        update_fields[bundle.name] = True
                    else:
                        bundle_report.delete_bundle_by_name(bundle.name)
                if update_fields:
                    bundle_report.update_is_cached(update_fields)

        # fallback to create a fresh bundle analysis report if there is no previous
        # report to carry over from
        if bundle_report is None:
            bundle_report = BundleAnalysisReport()

        # download raw upload data to local tempfile
        _, local_path = tempfile.mkstemp()
        try:
            session_id, prev_bar, bundle_name = None, None, None
            if upload.storage_path != "":
                with open(local_path, "wb") as f:
                    storage_service.read_file(
                        get_bucket_name(), upload.storage_path, file_obj=f
                    )

                # load the downloaded data into the bundle report
                session_id, bundle_name = bundle_report.ingest(local_path, compare_sha)

                # Retrieve previous commit's BAR and associate past Assets
                prev_bar = self._previous_bundle_analysis_report(
                    bundle_loader, commit, head_bundle_report=bundle_report
                )
                if prev_bar:
                    bundle_report.associate_previous_assets(prev_bar)

                # Turn on caching option by default for all new bundles only for default branch
                if commit.branch == commit.repository.branch:
                    for bundle in bundle_report.bundle_reports():
                        BundleAnalysisCacheConfigService.update_cache_option(
                            commit.repoid, bundle.name
                        )

            # save the bundle report back to storage
            bundle_loader.save(bundle_report, commit_report.external_id)
        except FileNotInStorageError:
            return ProcessingResult(
                upload=upload,
                commit=commit,
                error=ProcessingError(
                    code="file_not_in_storage",
                    params={"location": upload.storage_path},
                    is_retryable=True,
                ),
            )
        except PutRequestRateLimitError as e:
            plugin_name = getattr(e, "bundle_analysis_plugin_name", "unknown")
            sentry_sdk.metrics.incr(
                "bundle_analysis_upload",
                tags={
                    "result": "rate_limit_error",
                    "plugin_name": plugin_name,
                },
            )
            return ProcessingResult(
                upload=upload,
                commit=commit,
                error=ProcessingError(
                    code="rate_limit_error",
                    params={"location": upload.storage_path},
                    is_retryable=True,
                ),
            )
        except Exception as e:
            # Metrics to count number of parsing errors of bundle files by plugins
            plugin_name = getattr(e, "bundle_analysis_plugin_name", "unknown")
            sentry_sdk.metrics.incr(
                "bundle_analysis_upload",
                tags={
                    "result": "parser_error",
                    "plugin_name": plugin_name,
                },
            )
            return ProcessingResult(
                upload=upload,
                commit=commit,
                error=ProcessingError(
                    code="parser_error",
                    params={
                        "location": upload.storage_path,
                        "plugin_name": plugin_name,
                    },
                    is_retryable=False,
                ),
            )
        finally:
            os.remove(local_path)

        return ProcessingResult(
            upload=upload,
            commit=commit,
            bundle_report=bundle_report,
            previous_bundle_report=prev_bar,
            session_id=session_id,
            bundle_name=bundle_name,
        )

    def _save_to_timeseries(
        self,
        db_session: Session,
        commit: Commit,
        name: str,
        measurable_id: str,
        value: float,
    ):
        command = postgresql.insert(Measurement.__table__).values(
            name=name,
            owner_id=commit.repository.ownerid,
            repo_id=commit.repoid,
            measurable_id=measurable_id,
            branch=commit.branch,
            commit_sha=commit.commitid,
            timestamp=commit.timestamp,
            value=value,
        )
        command = command.on_conflict_do_update(
            index_elements=[
                Measurement.name,
                Measurement.owner_id,
                Measurement.repo_id,
                Measurement.measurable_id,
                Measurement.commit_sha,
                Measurement.timestamp,
            ],
            set_=dict(
                branch=command.excluded.branch,
                value=command.excluded.value,
            ),
        )
        db_session.execute(command)
        db_session.flush()

    @sentry_sdk.trace
    def save_measurements(self, commit: Commit, upload: Upload) -> ProcessingResult:
        """
        Save timeseries measurements for this bundle analysis report
        """
        try:
            commit_report: CommitReport = upload.report
            repo_hash = ArchiveService.get_archive_hash(commit_report.commit.repository)
            storage_service = get_storage_client()
            bundle_loader = BundleAnalysisReportLoader(storage_service, repo_hash)

            # fetch existing bundle report from storage
            bundle_analysis_report = bundle_loader.load(commit_report.external_id)

            dataset_names = [
                dataset.name for dataset in repository_datasets_query(commit.repository)
            ]

            db_session = commit.get_db_session()
            for bundle_report in bundle_analysis_report.bundle_reports():
                # For overall bundle size
                if MeasurementName.bundle_analysis_report_size.value in dataset_names:
                    self._save_to_timeseries(
                        db_session,
                        commit,
                        MeasurementName.bundle_analysis_report_size.value,
                        bundle_report.name,
                        bundle_report.total_size(),
                    )

                # For individual javascript associated assets using UUID
                if MeasurementName.bundle_analysis_asset_size.value in dataset_names:
                    for asset in bundle_report.asset_reports():
                        if asset.asset_type == AssetType.JAVASCRIPT:
                            self._save_to_timeseries(
                                db_session,
                                commit,
                                MeasurementName.bundle_analysis_asset_size.value,
                                asset.uuid,
                                asset.size,
                            )

                # For asset types sizes
                asset_type_map = {
                    MeasurementName.bundle_analysis_font_size: AssetType.FONT,
                    MeasurementName.bundle_analysis_image_size: AssetType.IMAGE,
                    MeasurementName.bundle_analysis_stylesheet_size: AssetType.STYLESHEET,
                    MeasurementName.bundle_analysis_javascript_size: AssetType.JAVASCRIPT,
                }
                for measurement_name, asset_type in asset_type_map.items():
                    if measurement_name.value in dataset_names:
                        total_size = 0
                        for asset in bundle_report.asset_reports():
                            if asset.asset_type == asset_type:
                                total_size += asset.size
                        self._save_to_timeseries(
                            db_session,
                            commit,
                            measurement_name.value,
                            bundle_report.name,
                            total_size,
                        )

            return ProcessingResult(
                upload=upload,
                commit=commit,
            )
        except Exception:
            sentry_sdk.metrics.incr(
                "bundle_analysis_upload",
                tags={
                    "result": "parser_error",
                    "repository": commit.repository.repoid,
                },
            )
            return ProcessingResult(
                upload=upload,
                commit=commit,
                error=ProcessingError(
                    code="measurement_save_error",
                    params={
                        "location": upload.storage_path,
                        "repository": commit.repository.repoid,
                    },
                    is_retryable=False,
                ),
            )<|MERGE_RESOLUTION|>--- conflicted
+++ resolved
@@ -83,15 +83,11 @@
             self.upload.state_id = UploadState.PROCESSED.db_id
             self.upload.order_number = self.session_id
 
-<<<<<<< HEAD
         if carriedforward:
             self.upload.upload_type = SessionType.carriedforward.value
             self.upload_type_id = UploadType.CARRIEDFORWARD.db_id
 
-        sentry_metrics.incr(
-=======
         sentry_sdk.metrics.incr(
->>>>>>> 894f2b3e
             "bundle_analysis_upload",
             tags={
                 "result": "upload_error" if self.error else "processed",

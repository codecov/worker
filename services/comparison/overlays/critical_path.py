import json
import re
from typing import Sequence

from shared.profiling import ProfilingDataFullAnalyzer, ProfilingSummaryDataAnalyzer
from shared.ribs import rustify_diff
from shared.storage.exceptions import FileNotInStorageError
from shared.yaml import UserYaml

from database.models.profiling import ProfilingCommit
from services.yaml import get_repo_yaml

sentinel = object()


def _get_latest_profiling_commit(comparison):
    db_session = comparison.head.commit.get_db_session()
    return (
        db_session.query(ProfilingCommit)
        .filter(
            ProfilingCommit.repoid == comparison.base.commit.repoid,
            ~ProfilingCommit.summarized_location.is_(None),
            ~ProfilingCommit.last_summarized_at.is_(None),
        )
        .order_by(ProfilingCommit.last_summarized_at.desc())
        .first()
    )


def _load_critical_path_report(comparison) -> ProfilingSummaryDataAnalyzer:
    latest_profiling_commit = _get_latest_profiling_commit(comparison)
    if latest_profiling_commit is None:
        return None
    try:
        data = json.loads(
            comparison.get_archive_service().read_file(
                latest_profiling_commit.summarized_location
            )
        )
    except FileNotInStorageError:
        return None
    return ProfilingSummaryDataAnalyzer(data)


def _load_full_profiling_analyzer(comparison) -> ProfilingDataFullAnalyzer:
    latest_profiling_commit = _get_latest_profiling_commit(comparison)
    if latest_profiling_commit is None:
        return None
    try:
        data = (
            comparison.get_archive_service()
            .read_file(latest_profiling_commit.joined_location)
            .decode()
        )
    except FileNotInStorageError:
        return None
    return ProfilingDataFullAnalyzer.load_from_json(data)


class CriticalPathOverlay(object):
    def __init__(self, comparison, critical_path_report):
        self._comparison = comparison
        self._critical_path_report = critical_path_report
        self._profiling_analyzer = sentinel

    @classmethod
    def init_from_comparison(cls, comparison):
        return cls(
            comparison=comparison,
            critical_path_report=_load_critical_path_report(comparison),
        )

    @property
    def full_analyzer(self):
        if self._profiling_analyzer is sentinel:
            self._profiling_analyzer = _load_full_profiling_analyzer(self._comparison)
        return self._profiling_analyzer

    def _get_critical_files_from_yaml(self, filenames_to_search: Sequence[str]):
        """
        Get list of files in filenames_to_search that match the list of critical_file paths defined by the user in the YAML (under profiling.critical_files_paths)
        """
        repo = self._comparison.head.commit.repository
<<<<<<< HEAD
        repo_yaml = UserYaml.get_final_yaml(
            owner_yaml=repo.owner.yaml, repo_yaml=repo.yaml, ownerid=repo.owner.ownerid
        )
=======
        repo_yaml = get_repo_yaml(repository=repo)
>>>>>>> b059b9d9
        if not repo_yaml.get("profiling") or not repo_yaml["profiling"].get(
            "critical_files_paths"
        ):
            return []
        critical_files_paths = repo_yaml["profiling"]["critical_files_paths"]
        compiled_files_paths = [re.compile(path) for path in critical_files_paths]
        user_defined_critical_files = [
            file
            for file in filenames_to_search
            if any(map(lambda regex: regex.match(file), compiled_files_paths))
        ]
        return user_defined_critical_files

    def search_files_for_critical_changes(self, filenames_to_search: Sequence[str]):
        """
        Returns list of files considered critical in filenames_to_search.
        Critical files comes from 2 sources:
            1. Critical files from  self._critical_path_report (actually detected by impact analysis)
            2. critical files that match paths defined in the user YAML
        """
        critical_files_from_profiling = set()
        if self._critical_path_report:
            critical_files_from_profiling = set(filenames_to_search) & set(
                self._critical_path_report.get_critical_files_filenames()
            )
        critical_files_from_yaml = set(
            self._get_critical_files_from_yaml(filenames_to_search)
        )
        return list(critical_files_from_profiling | critical_files_from_yaml)

    async def find_impacted_endpoints(self):
        analyzer = self.full_analyzer
        if analyzer is None:
            return None
        diff = rustify_diff(await self._comparison.get_diff())
        return self.full_analyzer.find_impacted_endpoints(
            self._comparison.base.report.rust_report.get_report(),
            self._comparison.head.report.rust_report.get_report(),
            diff,
        )<|MERGE_RESOLUTION|>--- conflicted
+++ resolved
@@ -5,7 +5,6 @@
 from shared.profiling import ProfilingDataFullAnalyzer, ProfilingSummaryDataAnalyzer
 from shared.ribs import rustify_diff
 from shared.storage.exceptions import FileNotInStorageError
-from shared.yaml import UserYaml
 
 from database.models.profiling import ProfilingCommit
 from services.yaml import get_repo_yaml
@@ -81,13 +80,7 @@
         Get list of files in filenames_to_search that match the list of critical_file paths defined by the user in the YAML (under profiling.critical_files_paths)
         """
         repo = self._comparison.head.commit.repository
-<<<<<<< HEAD
-        repo_yaml = UserYaml.get_final_yaml(
-            owner_yaml=repo.owner.yaml, repo_yaml=repo.yaml, ownerid=repo.owner.ownerid
-        )
-=======
         repo_yaml = get_repo_yaml(repository=repo)
->>>>>>> b059b9d9
         if not repo_yaml.get("profiling") or not repo_yaml["profiling"].get(
             "critical_files_paths"
         ):

import json
from datetime import datetime

import pytest

from database.tests.factories.profiling import ProfilingCommitFactory
from services.comparison.overlays.critical_path import (
    CriticalPathOverlay,
    ProfilingSummaryDataAnalyzer,
)
from services.comparison.overlays.critical_path import (
    UserYaml as critical_path_useryaml,
)
from services.comparison.overlays.critical_path import (
    _load_critical_path_report,
    _load_full_profiling_analyzer,
)


@pytest.fixture
def sample_open_telemetry_collected_as_str():
    return json.dumps(
        {
            "files": [],
            "groups": [
                {
                    "count": 3,
                    "files": [
                        {
                            "filename": "file_1.go",
                            "ln_ex_ct": [
                                [3, 3],
                                [4, 3],
                                [5, 3],
                                [21, 3],
                                [22, 3],
                                [26, 3],
                            ],
                        }
                    ],
                    "group_name": "run/app.tasks.upload.Upload",
                },
                {
                    "count": 2,
                    "files": [
                        {
                            "filename": "database/base.py",
                            "ln_ex_ct": [[17, 2], [32, 2]],
                        },
                        {
                            "filename": "database/engine.py",
                            "ln_ex_ct": [[18, 2], [19, 2], [24, 2]],
                        },
                    ],
                    "group_name": "run/app.tasks.upload_processor.UploadProcessorTask",
                },
            ],
            "metadata": {"version": "v1"},
        }
    )


def test_load_critical_path_report(
    mock_configuration, dbsession, mock_storage, sample_comparison
):
    mock_configuration._params["services"]["minio"]["bucket"] = "bucket"
    data = {
        "version": "v1",
        "general": {"total_profiled_files": 10},
        "file_groups": {
            "sum_of_executions": {
                "top_10_percent": ["efg.py"],
                "above_1_stdev": ["efg.py"],
            },
            "max_number_of_executions": {"above_1_stdev": []},
            "avg_number_of_executions": {"above_1_stdev": []},
        },
    }
    url = "v4/banana/abcdef.json"
    mock_storage.write_file("bucket", url, json.dumps(data))
    pc = ProfilingCommitFactory.create(
        summarized_location=url,
        repository=sample_comparison.base.commit.repository,
        last_summarized_at=datetime(2021, 10, 10),
    )
    dbsession.add(pc)
    dbsession.flush()
    res = _load_critical_path_report(sample_comparison)
    assert isinstance(res, ProfilingSummaryDataAnalyzer)
    assert res.get_critical_files_filenames() == ["efg.py"]


def test_load_critical_path_report_not_summarized(
    mock_configuration, dbsession, mock_storage, sample_comparison
):
    mock_configuration._params["services"]["minio"]["bucket"] = "bucket"
    data = {
        "version": "v1",
        "general": {"total_profiled_files": 10},
        "file_groups": {
            "sum_of_executions": {
                "top_10_percent": ["efg.py"],
                "above_1_stdev": ["efg.py"],
            },
            "max_number_of_executions": {"above_1_stdev": []},
            "avg_number_of_executions": {"above_1_stdev": []},
        },
    }
    url = "v4/banana/abcdef.json"
    mock_storage.write_file("bucket", url, json.dumps(data))
    pc = ProfilingCommitFactory.create(
        summarized_location=None,
        repository=sample_comparison.base.commit.repository,
        last_summarized_at=datetime(2021, 3, 1, 5),
    )
    second_pc = ProfilingCommitFactory.create(
        summarized_location=url,
        repository=sample_comparison.base.commit.repository,
        last_summarized_at=datetime(2021, 3, 1, 4),
    )
    dbsession.add(pc)
    dbsession.add(second_pc)
    dbsession.flush()
    res = _load_critical_path_report(sample_comparison)
    assert isinstance(res, ProfilingSummaryDataAnalyzer)
    assert res.get_critical_files_filenames() == ["efg.py"]


def test_load_critical_path_report_no_commit(sample_comparison):
    res = _load_critical_path_report(sample_comparison)
    assert res is None
    assert _load_full_profiling_analyzer(sample_comparison) is None


def test_load_critical_path_report_yes_commit_no_storage(
    mock_configuration, dbsession, mock_storage, sample_comparison
):
    mock_configuration._params["services"]["minio"]["bucket"] = "bucket"
    url = "v4/banana/abcdef.json"
    pc = ProfilingCommitFactory.create(
        summarized_location=url,
        repository=sample_comparison.base.commit.repository,
        last_summarized_at=datetime(2021, 3, 1, 5),
    )
    dbsession.add(pc)
    dbsession.flush()
    assert _load_critical_path_report(sample_comparison) is None
    assert _load_full_profiling_analyzer(sample_comparison) is None


def test_critical_files_from_yaml_no_paths(mocker, sample_comparison):
<<<<<<< HEAD
    mocked_useryaml = mocker.patch.object(
        critical_path_useryaml, "get_final_yaml", return_value=dict()
=======
    mocked_get_yaml = mocker.patch(
        "services.comparison.overlays.critical_path.get_repo_yaml", return_value=dict()
>>>>>>> b059b9d9
    )
    overlay = CriticalPathOverlay(sample_comparison, None)
    critical_paths_from_yaml = overlay._get_critical_files_from_yaml(
        ["batata.txt", "a.py"]
    )
    assert critical_paths_from_yaml == []
<<<<<<< HEAD
    mocked_useryaml.assert_called()


def test_critical_files_from_yaml_with_paths(mocker, sample_comparison):
    mocked_useryaml = mocker.patch.object(
        critical_path_useryaml,
        "get_final_yaml",
=======
    mocked_get_yaml.assert_called()


def test_critical_files_from_yaml_with_paths(mocker, sample_comparison):
    mocked_get_yaml = mocker.patch(
        "services.comparison.overlays.critical_path.get_repo_yaml",
>>>>>>> b059b9d9
        return_value=dict(
            profiling=dict(critical_files_paths=["src/critical", "important.txt"])
        ),
    )
    overlay = CriticalPathOverlay(sample_comparison, None)
    critical_paths_from_yaml = overlay._get_critical_files_from_yaml(
        ["batata.txt", "src/critical/a.py"]
    )
    assert critical_paths_from_yaml == ["src/critical/a.py"]
<<<<<<< HEAD
    mocked_useryaml.assert_called()
=======
    mocked_get_yaml.assert_called()
>>>>>>> b059b9d9


class TestCriticalPathOverlay(object):
    def test_search_files_for_critical_changes_none_report(self, sample_comparison):
        a = CriticalPathOverlay(sample_comparison, None)
        assert a.search_files_for_critical_changes(["filenames", "to", "search"]) == []

    def test_search_files_for_critical_changes_none_report_with_yaml_path(
        self, sample_comparison, mocker
    ):
<<<<<<< HEAD
        mocked_useryaml = mocker.patch.object(
            critical_path_useryaml,
            "get_final_yaml",
=======
        mocked_get_yaml = mocker.patch(
            "services.comparison.overlays.critical_path.get_repo_yaml",
>>>>>>> b059b9d9
            return_value=dict(
                profiling=dict(critical_files_paths=["src/critical", "important.txt"])
            ),
        )
        a = CriticalPathOverlay(sample_comparison, None)
        assert a.search_files_for_critical_changes(
            ["filenames", "to", "search", "important.txt"]
        ) == ["important.txt"]
<<<<<<< HEAD
        mocked_useryaml.assert_called()
=======
        mocked_get_yaml.assert_called()
>>>>>>> b059b9d9

    @pytest.mark.asyncio
    async def test_find_impacted_endpoints_no_analyzer(self, sample_comparison):
        a = CriticalPathOverlay(sample_comparison, None)
        a._profiling_analyzer = None
        await a.find_impacted_endpoints() is None

    @pytest.mark.asyncio
    async def test_find_impacted_endpoints(
        self,
        dbsession,
        sample_comparison,
        mock_storage,
        sample_open_telemetry_collected_as_str,
        mock_configuration,
        mock_repo_provider,
    ):
        mock_configuration._params["services"]["minio"]["bucket"] = "bucket"
        url = "v4/banana/abcdef.json"
        pc = ProfilingCommitFactory.create(
            summarized_location="someurl",
            joined_location=url,
            repository=sample_comparison.base.commit.repository,
            last_summarized_at=datetime(2021, 3, 1, 4),
        )
        dbsession.add(pc)
        dbsession.flush()
        mock_repo_provider.get_compare.return_value = {
            "diff": {
                "files": {
                    "file_1.go": {
                        "type": "modified",
                        "before": None,
                        "segments": [
                            {
                                "header": ["1", "8", "1", "9"],
                                "lines": [
                                    " Overview",
                                    " --------",
                                    " ",
                                    "-Main website: `Codecov <https://codecov.io/>`_.",
                                    "-Main website: `Codecov <https://codecov.io/>`_.",
                                    "+",
                                    "+website: `Codecov <https://codecov.io/>`_.",
                                    "+website: `Codecov <https://codecov.io/>`_.",
                                    " ",
                                    " .. code-block:: shell-session",
                                    " ",
                                ],
                            },
                            {
                                "header": ["46", "12", "47", "19"],
                                "lines": [
                                    " ",
                                    " You may need to configure a ``.coveragerc`` file. Learn more `here <http://coverage.readthedocs.org/en/latest/config.html>`_. Start with this `generic .coveragerc <https://gist.github.com/codecov-io/bf15bde2c7db1a011b6e>`_ for example.",
                                    " -",
                                ],
                            },
                        ],
                        "stats": {"added": 11, "removed": 4},
                    }
                }
            }
        }
        mock_storage.write_file("bucket", url, sample_open_telemetry_collected_as_str)
        a = CriticalPathOverlay(sample_comparison, None)
        print(sample_comparison.head.report.files)
        print(sample_comparison.head.report.files)
        res = await a.find_impacted_endpoints()
        assert res == [
            {
                "files": [{"filename": "file_1.go", "impacted_base_lines": [5]}],
                "group_name": "run/app.tasks.upload.Upload",
            }
        ]<|MERGE_RESOLUTION|>--- conflicted
+++ resolved
@@ -7,11 +7,6 @@
 from services.comparison.overlays.critical_path import (
     CriticalPathOverlay,
     ProfilingSummaryDataAnalyzer,
-)
-from services.comparison.overlays.critical_path import (
-    UserYaml as critical_path_useryaml,
-)
-from services.comparison.overlays.critical_path import (
     _load_critical_path_report,
     _load_full_profiling_analyzer,
 )
@@ -149,35 +144,20 @@
 
 
 def test_critical_files_from_yaml_no_paths(mocker, sample_comparison):
-<<<<<<< HEAD
-    mocked_useryaml = mocker.patch.object(
-        critical_path_useryaml, "get_final_yaml", return_value=dict()
-=======
     mocked_get_yaml = mocker.patch(
         "services.comparison.overlays.critical_path.get_repo_yaml", return_value=dict()
->>>>>>> b059b9d9
     )
     overlay = CriticalPathOverlay(sample_comparison, None)
     critical_paths_from_yaml = overlay._get_critical_files_from_yaml(
         ["batata.txt", "a.py"]
     )
     assert critical_paths_from_yaml == []
-<<<<<<< HEAD
-    mocked_useryaml.assert_called()
-
-
-def test_critical_files_from_yaml_with_paths(mocker, sample_comparison):
-    mocked_useryaml = mocker.patch.object(
-        critical_path_useryaml,
-        "get_final_yaml",
-=======
     mocked_get_yaml.assert_called()
 
 
 def test_critical_files_from_yaml_with_paths(mocker, sample_comparison):
     mocked_get_yaml = mocker.patch(
         "services.comparison.overlays.critical_path.get_repo_yaml",
->>>>>>> b059b9d9
         return_value=dict(
             profiling=dict(critical_files_paths=["src/critical", "important.txt"])
         ),
@@ -187,11 +167,7 @@
         ["batata.txt", "src/critical/a.py"]
     )
     assert critical_paths_from_yaml == ["src/critical/a.py"]
-<<<<<<< HEAD
-    mocked_useryaml.assert_called()
-=======
     mocked_get_yaml.assert_called()
->>>>>>> b059b9d9
 
 
 class TestCriticalPathOverlay(object):
@@ -202,14 +178,8 @@
     def test_search_files_for_critical_changes_none_report_with_yaml_path(
         self, sample_comparison, mocker
     ):
-<<<<<<< HEAD
-        mocked_useryaml = mocker.patch.object(
-            critical_path_useryaml,
-            "get_final_yaml",
-=======
         mocked_get_yaml = mocker.patch(
             "services.comparison.overlays.critical_path.get_repo_yaml",
->>>>>>> b059b9d9
             return_value=dict(
                 profiling=dict(critical_files_paths=["src/critical", "important.txt"])
             ),
@@ -218,11 +188,7 @@
         assert a.search_files_for_critical_changes(
             ["filenames", "to", "search", "important.txt"]
         ) == ["important.txt"]
-<<<<<<< HEAD
-        mocked_useryaml.assert_called()
-=======
         mocked_get_yaml.assert_called()
->>>>>>> b059b9d9
 
     @pytest.mark.asyncio
     async def test_find_impacted_endpoints_no_analyzer(self, sample_comparison):

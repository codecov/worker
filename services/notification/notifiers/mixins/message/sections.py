from base64 import b64encode
from decimal import Decimal
from itertools import starmap
import logging

from shared.helpers.yaml import walk
from shared.reports.resources import Report

from helpers.reports import get_totals_from_file_in_reports
from services.comparison.overlays import OverlayType
from services.notification.notifiers.mixins.message.helpers import (
    diff_to_string,
    ellipsis,
    escape_markdown,
    make_metrics,
    should_message_be_compact,
    sort_by_importance,
)
from services.urls import get_commit_url_from_commit_sha, get_pull_graph_url
from services.yaml.reader import round_number

log = logging.getLogger(__name__)


def get_section_class_from_layout_name(layout_name):
    if layout_name.startswith("flag"):
        return FlagSectionWriter
    if layout_name == "diff":
        return DiffSectionWriter
    if layout_name.startswith(("files", "tree")):
        return FileSectionWriter
    if layout_name == "reach":
        return ReachSectionWriter
    if layout_name == "footer":
        return FooterSectionWriter
    if layout_name == "betaprofiling":
        return ImpactedEntrypointsSectionWriter
    if layout_name == "announcements":
        return AnnouncementSectionWriter
    if layout_name == "newfooter":
        return NewFooterSectionWriter
<<<<<<< HEAD
    if layout_name == "newheader":
        return NewHeaderSectionWriter
    if layout_name == "header":
        return HeaderSectionWriter
=======
>>>>>>> ea0d95f6
    return None


class BaseSectionWriter(object):
    def __init__(self, repository, layout, show_complexity, settings, current_yaml):
        self.repository = repository
        self.layout = layout
        self.show_complexity = show_complexity
        self.settings = settings
        self.current_yaml = current_yaml

    @property
    def name(self):
        return self.__class__.__name__

    async def write_section(self, *args, **kwargs):
        return [i async for i in self.do_write_section(*args, **kwargs)]


class NullSectionWriter(BaseSectionWriter):
    async def write_section(*args, **kwargs):
        return []


class NewFooterSectionWriter(BaseSectionWriter):
    async def do_write_section(self, comparison, diff, changes, links):
        repo_service = comparison.repository_service.service
        yield ("")
        yield (
            "[:umbrella: View full report at Codecov]({0}?src=pr&el=continue).   ".format(
                links["pull"]
            )
        )
        yield (
            ":loudspeaker: Do you have feedback about the report comment? [Let us know in this issue]({0}).".format(
                "https://github.com/codecov/Codecov-user-feedback/issues/8"
                if repo_service == "github"
                else "https://gitlab.com/codecov-open-source/codecov-user-feedback/-/issues/4"
            )
        )


class NewHeaderSectionWriter(BaseSectionWriter):
    async def do_write_section(self, comparison, diff, changes, links):
        yaml = self.current_yaml
        base_report = comparison.base.report
        head_report = comparison.head.report
        pull = comparison.pull
        pull_dict = comparison.enriched_pull.provider_pull
        repo_service = comparison.repository_service.service

        change = (
            Decimal(head_report.totals.coverage) - Decimal(base_report.totals.coverage)
            if base_report and head_report
            else Decimal(0)
        )

        if base_report and head_report:
            yield (
                "Base: **{base_coverage_rounded}**% // Head: **{head_coverage_rounded}**% // {message}{coverage}{emoji}".format(
                    base_coverage_rounded=round_number(
                        yaml, Decimal(base_report.totals.coverage)
                    ),
                    head_coverage_rounded=round_number(
                        yaml, Decimal(head_report.totals.coverage)
                    ),
                    message=(
                        "Increases project coverage"
                        if change > 0
                        else "No change to project coverage"
                        if change == 0
                        else "Decreases project coverage"
                    ),
                    coverage=(
                        " by **`{sign}{cov}%`**".format(
                            cov=round_number(yaml, abs(change)),
                            sign="+" if change > 0 else "-" if change < 0 else "",
                        )
                        if change != 0
                        else ""
                    ),
                    emoji=" :tada:"
                    if change > 0
                    else " :thumbsup:"
                    if change == 0
                    else " :warning:",
                )
            )

            yield (
                "> Coverage data is based on head [(`{commitid_head}`)]({links[pull]}?src=pr&el=desc) compared to base [(`{commitid_base}`)]({links[base]}?el=desc).".format(
                    pull=pull.pullid,
                    base=pull_dict["base"]["branch"],
                    commitid_head=comparison.head.commit.commitid[:7],
                    commitid_base=comparison.base.commit.commitid[:7],
                    links=links,
                )
            )
        else:
            yield (
                "> :exclamation: No coverage uploaded for {request_type} {what} (`{branch}@{commit}`). [Click here to learn what that means](https://docs.codecov.io/docs/error-reference#section-missing-{what}-commit).".format(
                    what="base" if not base_report else "head",
                    branch=pull_dict["base" if not base_report else "head"]["branch"],
                    commit=pull_dict["base" if not base_report else "head"]["commitid"][
                        :7
                    ],
                    request_type="merge request"
                    if repo_service == "gitlab"
                    else "pull request",
                )
            )

        diff_totals = head_report.apply_diff(diff)
        if diff_totals and diff_totals.coverage is not None:
            yield (
                "> Patch coverage: {percentage}% of modified lines in {request_type} are covered.".format(
                    percentage=round_number(yaml, Decimal(diff_totals.coverage)),
                    request_type="merge request"
                    if repo_service == "gitlab"
                    else "pull request",
                )
            )
        else:
            yield "> Patch has no changes to coverable lines."

        if (
            comparison.enriched_pull.provider_pull is not None
            and comparison.head.commit.commitid
            != comparison.enriched_pull.provider_pull["head"]["commitid"]
        ):
            # Temporary log so we understand when this happens
            log.info(
                "Notifying user that current head and pull head differ",
                extra=dict(
                    repoid=comparison.head.commit.repoid,
                    commit=comparison.head.commit.commitid,
                    pull_head=comparison.enriched_pull.provider_pull["head"][
                        "commitid"
                    ],
                ),
            )
            yield ("")
            yield (
                "> :exclamation: Current head {current_head} differs from pull request most recent head {pull_head}. Consider uploading reports for the commit {pull_head} to get more accurate results".format(
                    pull_head=comparison.enriched_pull.provider_pull["head"][
                        "commitid"
                    ][:7],
                    current_head=comparison.head.commit.commitid[:7],
                )
            )

        if self.settings.get("show_critical_paths"):
            all_potentially_affected_critical_files = set(
                (diff["files"] if diff else {}).keys()
            ) | set(c.path for c in changes or [])
            overlay = comparison.get_overlay(OverlayType.line_execution_count)
            files_in_critical = set(
                overlay.search_files_for_critical_changes(
                    all_potentially_affected_critical_files
                )
            )
            if files_in_critical:
                yield ("")
                yield (
                    "Changes have been made to critical files, which contain lines commonly executed in production"
                )

        is_compact_message = should_message_be_compact(comparison, self.settings)
        if is_compact_message:
            yield ("")
            yield ("<details><summary>Details</summary>\n")


class HeaderSectionWriter(BaseSectionWriter):
    async def do_write_section(self, comparison, diff, changes, links):
        yaml = self.current_yaml
        base_report = comparison.base.report
        head_report = comparison.head.report
        pull = comparison.pull
        pull_dict = comparison.enriched_pull.provider_pull

        change = (
            Decimal(head_report.totals.coverage) - Decimal(base_report.totals.coverage)
            if base_report and head_report
            else Decimal(0)
        )

        if head_report and base_report:
            yield (
                "> Merging [#{pull}]({links[pull]}?src=pr&el=desc) ({commitid_head}) into [{base}]({links[base]}?el=desc) ({commitid_base}) will **{message}** coverage{coverage}.".format(
                    pull=pull.pullid,
                    base=pull_dict["base"]["branch"],
                    commitid_head=comparison.head.commit.commitid[:7],
                    commitid_base=comparison.base.commit.commitid[:7],
                    # ternary operator, see https://stackoverflow.com/questions/394809/does-python-have-a-ternary-conditional-operator
                    message={False: "decrease", "na": "not change", True: "increase"}[
                        (change > 0) if change != 0 else "na"
                    ],
                    coverage={
                        True: " by `{0}%`".format(round_number(yaml, abs(change))),
                        False: "",
                    }[(change != 0)],
                    links=links,
                )
            )
        else:
            yield (
                "> :exclamation: No coverage uploaded for pull request {what} (`{branch}@{commit}`). [Click here to learn what that means](https://docs.codecov.io/docs/error-reference#section-missing-{what}-commit).".format(
                    what="base" if not base_report else "head",
                    branch=pull_dict["base" if not base_report else "head"]["branch"],
                    commit=pull_dict["base" if not base_report else "head"]["commitid"][
                        :7
                    ],
                )
            )

        diff_totals = head_report.apply_diff(diff)
        if diff_totals and diff_totals.coverage is not None:
            yield (
                "> The diff coverage is `{0}%`.".format(
                    round_number(yaml, Decimal(diff_totals.coverage))
                )
            )
        else:
            yield "> The diff coverage is `n/a`."

        if (
            comparison.enriched_pull.provider_pull is not None
            and comparison.head.commit.commitid
            != comparison.enriched_pull.provider_pull["head"]["commitid"]
        ):
            # Temporary log so we understand when this happens
            log.info(
                "Notifying user that current head and pull head differ",
                extra=dict(
                    repoid=comparison.head.commit.repoid,
                    commit=comparison.head.commit.commitid,
                    pull_head=comparison.enriched_pull.provider_pull["head"][
                        "commitid"
                    ],
                ),
            )
            yield ("")
            yield (
                "> :exclamation: Current head {current_head} differs from pull request most recent head {pull_head}. Consider uploading reports for the commit {pull_head} to get more accurate results".format(
                    pull_head=comparison.enriched_pull.provider_pull["head"][
                        "commitid"
                    ][:7],
                    current_head=comparison.head.commit.commitid[:7],
                )
            )

        if self.settings.get("show_critical_paths"):
            all_potentially_affected_critical_files = set(
                (diff["files"] if diff else {}).keys()
            ) | set(c.path for c in changes or [])
            overlay = comparison.get_overlay(OverlayType.line_execution_count)
            files_in_critical = set(
                overlay.search_files_for_critical_changes(
                    all_potentially_affected_critical_files
                )
            )
            if files_in_critical:
                yield ("")
                yield (
                    "Changes have been made to critical files, which contain lines commonly executed in production"
                )

        is_compact_message = should_message_be_compact(comparison, self.settings)
        if is_compact_message:
            yield ("")
            yield ("<details><summary>Details</summary>\n")


class AnnouncementSectionWriter(BaseSectionWriter):
    async def do_write_section(*args, **kwargs):
        yield ":mega: Codecov can now indicate which changes are the most critical in Pull Requests. [Learn more](https://about.codecov.io/product/feature/runtime-insights/)"


class ImpactedEntrypointsSectionWriter(BaseSectionWriter):
    async def do_write_section(self, comparison, diff, changes, links):
        overlay = comparison.get_overlay(OverlayType.line_execution_count)
        impacted_endpoints = await overlay.find_impacted_endpoints()
        if impacted_endpoints:
            yield "| Related Entrypoints |"
            yield "|---|"
            for endpoint in impacted_endpoints:
                yield (f"|{endpoint['group_name']}|")
        elif impacted_endpoints is not None:
            yield "This change has been scanned for critical changes"


class FooterSectionWriter(BaseSectionWriter):
    async def do_write_section(self, comparison, diff, changes, links):
        pull_dict = comparison.enriched_pull.provider_pull
        yield ("------")
        yield ("")
        yield (
            "[Continue to review full report at Codecov]({0}?src=pr&el=continue).".format(
                links["pull"]
            )
        )
        yield (
            "> **Legend** - [Click here to learn more](https://docs.codecov.io/docs/codecov-delta)"
        )
        yield (
            "> `\u0394 = absolute <relative> (impact)`, `\xF8 = not affected`, `? = missing data`"
        )
        yield (
            "> Powered by [Codecov]({pull}?src=pr&el=footer). Last update [{base}...{head}]({pull}?src=pr&el=lastupdated). Read the [comment docs]({comment}).".format(
                pull=links["pull"],
                base=pull_dict["base"]["commitid"][:7],
                head=pull_dict["head"]["commitid"][:7],
                comment="https://docs.codecov.io/docs/pull-request-comments",
            )
        )


class ReachSectionWriter(BaseSectionWriter):
    async def do_write_section(self, comparison, diff, changes, links):
        pull = comparison.enriched_pull.database_pull
        yield (
            "[![Impacted file tree graph]({})]({}?src=pr&el=tree)".format(
                get_pull_graph_url(
                    pull,
                    "tree.svg",
                    width=650,
                    height=150,
                    src="pr",
                    token=pull.repository.image_token,
                ),
                links["pull"],
            )
        )


class DiffSectionWriter(BaseSectionWriter):
    async def do_write_section(self, comparison, diff, changes, links):
        base_report = comparison.base.report
        head_report = comparison.head.report
        if base_report is None:
            base_report = Report()
        pull_dict = comparison.enriched_pull.provider_pull
        pull = comparison.enriched_pull.database_pull
        yield ("```diff")
        lines = diff_to_string(
            self.current_yaml,
            pull_dict["base"]["branch"],  # important because base may be null
            base_report.totals if base_report else None,
            "#%s" % pull.pullid,
            head_report.totals,
        )
        for li in lines:
            yield (li)
        yield ("```")


class FileSectionWriter(BaseSectionWriter):
    async def do_write_section(self, comparison, diff, changes, links):
        # create list of files changed in diff
        base_report = comparison.base.report
        head_report = comparison.head.report
        if base_report is None:
            base_report = Report()
        files_in_diff = [
            (
                _diff["type"],
                path,
                make_metrics(
                    get_totals_from_file_in_reports(base_report, path) or False,
                    get_totals_from_file_in_reports(head_report, path) or False,
                    _diff["totals"],
                    self.show_complexity,
                    self.current_yaml,
                ),
                Decimal(_diff["totals"].coverage)
                if _diff["totals"].coverage is not None
                else None,
            )
            for path, _diff in (diff["files"] if diff else {}).items()
            if _diff.get("totals")
        ]
        if files_in_diff or changes:
            table_header = (
                "| Coverage \u0394 |"
                + (" Complexity \u0394 |" if self.show_complexity else "")
                + " |"
            )
            table_layout = "|---|---|---|" + ("---|" if self.show_complexity else "")
            # add table headers
            yield (
                "| [Impacted Files]({0}?src=pr&el=tree) {1}".format(
                    links["pull"], table_header
                )
            )
            yield (table_layout)

            # get limit of results to show
            limit = int(self.layout.split(":")[1] if ":" in self.layout else 10)
            mentioned = []
            files_in_critical = set()
            if self.settings.get("show_critical_paths", False):
                all_files = set(f[1] for f in files_in_diff or []) | set(
                    c.path for c in changes or []
                )
                overlay = comparison.get_overlay(OverlayType.line_execution_count)
                files_in_critical = set(
                    overlay.search_files_for_critical_changes(all_files)
                )

            def tree_cell(typ, path, metrics, _=None):
                if path not in mentioned:
                    # mentioned: for files that are in diff and changes
                    mentioned.append(path)
                    return "| {rm}[{path}]({compare}/diff?src=pr&el=tree#diff-{hash}){rm}{file_tags} {metrics}".format(
                        rm="~~" if typ == "deleted" else "",
                        path=escape_markdown(ellipsis(path, 50, False)),
                        compare=links["pull"],
                        hash=b64encode(path.encode()).decode(),
                        metrics=metrics,
                        file_tags=" **Critical**" if path in files_in_critical else "",
                    )

            # add to comment
            for line in starmap(
                tree_cell,
                sorted(files_in_diff, key=lambda a: a[3] or Decimal("0"))[:limit],
            ):
                yield (line)

            # reduce limit
            limit = limit - len(files_in_diff)

            # append changes
            if limit > 0 and changes:
                most_important_changes = sort_by_importance(changes)[:limit]
                for change in most_important_changes:
                    celled = tree_cell(
                        "changed",
                        change.path,
                        make_metrics(
                            get_totals_from_file_in_reports(base_report, change.path)
                            or False,
                            get_totals_from_file_in_reports(head_report, change.path)
                            or False,
                            None,
                            self.show_complexity,
                            self.current_yaml,
                        ),
                    )
                    yield (celled)

            remaining = len(changes or []) - limit
            if remaining > 0:
                yield (
                    "| ... and [{n} more]({href}/diff?src=pr&el=tree-more) | |".format(
                        n=remaining, href=links["pull"]
                    )
                )


class FlagSectionWriter(BaseSectionWriter):
    async def do_write_section(self, comparison, diff, changes, links):
        # flags
        base_report = comparison.base.report
        head_report = comparison.head.report
        if base_report is None:
            base_report = Report()
        base_flags = base_report.flags if base_report else {}
        head_flags = head_report.flags if head_report else {}
        missing_flags = set(base_flags.keys()) - set(head_flags.keys())
        flags = []

        show_carriedforward_flags = self.settings.get("show_carryforward_flags", False)
        for name, flag in head_flags.items():
            if (show_carriedforward_flags is True) or (  # Include all flags
                show_carriedforward_flags is False
                and flag.carriedforward
                is False  # Only include flags without carriedforward coverage
            ):
                flags.append(
                    {
                        "name": name,
                        "before": get_totals_from_file_in_reports(base_flags, name),
                        "after": flag.totals,
                        "diff": flag.apply_diff(diff)
                        if walk(diff, ("files",))
                        else None,
                        "carriedforward": flag.carriedforward,
                        "carriedforward_from": flag.carriedforward_from,
                    }
                )

        for flag in missing_flags:
            flags.append(
                {
                    "name": flag,
                    "before": base_flags[flag],
                    "after": None,
                    "diff": None,
                    "carriedforward": False,
                    "carriedforward_from": None,
                }
            )

        # TODO: get icons working
        # flag_icon_url = ""
        # carriedforward_flag_icon_url = ""

        if flags:
            # Even if "show_carryforward_flags" is true, we don't want to show that column if there isn't actually carriedforward coverage,
            # so figure out if we actually have any carriedforward coverage to show
            has_carriedforward_flags = any(
                flag["carriedforward"] is True
                for flag in flags  # If "show_carryforward_flags" yaml setting is set to false there won't be any flags in this list with carriedforward coverage.
            )

            table_header = (
                "| Coverage \u0394 |"
                + (" Complexity \u0394 |" if self.show_complexity else "")
                + " |"
                + (" *Carryforward flag |" if has_carriedforward_flags else "")
            )
            table_layout = (
                "|---|---|---|"
                + ("---|" if self.show_complexity else "")
                + ("---|" if has_carriedforward_flags else "")
            )

            yield ("| Flag " + table_header)
            yield (table_layout)
            for flag in sorted(flags, key=lambda f: f["name"]):
                carriedforward, carriedforward_from = (
                    flag["carriedforward"],
                    flag["carriedforward_from"],
                )
                # Format the message for the "carriedforward" column, if the flag was carried forward
                if carriedforward is True:
                    # The "from <link to parent commit>" text will only appear if we actually know which commit we carried forward from
                    carriedforward_from_url = (
                        get_commit_url_from_commit_sha(
                            self.repository, carriedforward_from
                        )
                        if carriedforward_from
                        else ""
                    )

                    carriedforward_message = (
                        " Carriedforward"
                        + (
                            f" from [{carriedforward_from[:7]}]({carriedforward_from_url})"
                            if carriedforward_from and carriedforward_from_url
                            else ""
                        )
                        + " |"
                    )
                else:
                    carriedforward_message = " |" if has_carriedforward_flags else ""

                yield (
                    "| {name} {metrics}{cf}".format(
                        name=flag["name"],
                        metrics=make_metrics(
                            flag["before"],
                            flag["after"],
                            flag["diff"],
                            self.show_complexity,
                            self.current_yaml,
                        ),
                        cf=carriedforward_message,
                    )
                )

            if has_carriedforward_flags and show_carriedforward_flags:
                yield ("")
                yield (
                    "*This pull request uses carry forward flags. [Click here](https://docs.codecov.io/docs/carryforward-flags) to find out more."
                )
            elif not show_carriedforward_flags:
                yield ("")
                yield (
                    "Flags with carried forward coverage won't be shown. [Click here](https://docs.codecov.io/docs/carryforward-flags#carryforward-flags-in-the-pull-request-comment) to find out more."
                )<|MERGE_RESOLUTION|>--- conflicted
+++ resolved
@@ -39,13 +39,11 @@
         return AnnouncementSectionWriter
     if layout_name == "newfooter":
         return NewFooterSectionWriter
-<<<<<<< HEAD
     if layout_name == "newheader":
         return NewHeaderSectionWriter
     if layout_name == "header":
         return HeaderSectionWriter
-=======
->>>>>>> ea0d95f6
+
     return None
 
 

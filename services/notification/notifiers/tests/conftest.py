--- conflicted
+++ resolved
@@ -116,10 +116,7 @@
             "st": "carriedforward",
             "t": None,
             "u": None,
-<<<<<<< HEAD
-=======
             "se": {"carriedforward_from": "123456789sha"},
->>>>>>> 685b257a
         },
         "3": {
             "N": None,
@@ -127,11 +124,7 @@
             "c": None,
             "d": None,
             "e": None,
-<<<<<<< HEAD
-            "f": ["unit", "enterprise"],
-=======
             "f": ["integration"],
->>>>>>> 685b257a
             "j": None,
             "n": None,
             "p": None,
@@ -316,20 +309,12 @@
 def sample_comparison_coverage_carriedforward(
     dbsession, request, sample_commit_with_report_already_carriedforward
 ):
-<<<<<<< HEAD
-    repository = RepositoryFactory.create(owner__username=request.node.name,)
-    dbsession.add(repository)
-    dbsession.flush()
-    base_commit = CommitFactory.create(repository=repository)
-    head_commit = sample_commit_with_report_already_carriedforward
-=======
     head_commit = sample_commit_with_report_already_carriedforward
     base_commit = CommitFactory.create(repository=head_commit.repository)
 
     repository = head_commit.repository
     dbsession.add(repository)
     dbsession.flush()
->>>>>>> 685b257a
     pull = PullFactory.create(
         repository=repository, base=base_commit.commitid, head=head_commit.commitid
     )
@@ -342,16 +327,10 @@
     report = ReportService(yaml_dict).build_report_from_commit(head_commit)
     base_full_commit = FullCommit(commit=base_commit, report=report)
     head_full_commit = FullCommit(commit=head_commit, report=report)
-<<<<<<< HEAD
-    return Comparison(
-        head=base_full_commit,
-        base=head_full_commit,
-=======
-
-    return Comparison(
-        head=head_full_commit,
-        base=base_full_commit,
->>>>>>> 685b257a
+
+    return Comparison(
+        head=head_full_commit,
+        base=base_full_commit,
         enriched_pull=EnrichedPull(
             database_pull=pull,
             provider_pull={

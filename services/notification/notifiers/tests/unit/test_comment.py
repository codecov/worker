--- conflicted
+++ resolved
@@ -110,7 +110,6 @@
             },
         ],
     }
-<<<<<<< HEAD
     pull_result_dict = {
         "author": {
             "id": "7123",
@@ -129,8 +128,6 @@
         "state": "open",
         "title": "Creating new code for reasons no one knows",
     }
-=======
->>>>>>> e3f6465d
     result.set_result(compare_result)
     mock_repo_provider.get_compare.return_value = result
     mock_repo_provider.post_comment.return_value = Future()

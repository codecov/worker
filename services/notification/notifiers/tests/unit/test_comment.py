from datetime import datetime, timezone
from decimal import Decimal
from typing import List
from unittest.mock import PropertyMock, patch

import pytest
from shared.billing import BillingPlan
from shared.reports.readonly import ReadOnlyReport
from shared.reports.resources import Report, ReportFile
from shared.reports.types import Change, LineSession, ReportLine, ReportTotals
from shared.torngit.exceptions import (
    TorngitClientError,
    TorngitClientGeneralError,
    TorngitObjectNotFoundError,
    TorngitServerUnreachableError,
)
from shared.utils.sessions import Session
from shared.validation.types import CoverageCommentRequiredChanges
from shared.yaml import UserYaml

from database.models.core import Commit, GithubAppInstallation, Pull, Repository
from database.tests.factories import RepositoryFactory
from database.tests.factories.core import CommitFactory, OwnerFactory, PullFactory
from rollouts import SHOW_IMPACT_ANALYSIS_DEPRECATION_MSG
from services.comparison import ComparisonContext, ComparisonProxy
from services.comparison.overlays.critical_path import CriticalPathOverlay
from services.comparison.types import Comparison, FullCommit, ReportUploadedCount
from services.decoration import Decoration
from services.notification.notifiers.base import NotificationResult
from services.notification.notifiers.comment import CommentNotifier
from services.notification.notifiers.mixins.message.helpers import (
    diff_to_string,
    format_number_to_str,
    sort_by_importance,
)
from services.notification.notifiers.mixins.message.sections import (
    AnnouncementSectionWriter,
    ComponentsSectionWriter,
    FileSectionWriter,
    HeaderSectionWriter,
    ImpactedEntrypointsSectionWriter,
    MessagesToUserSectionWriter,
    NewFilesSectionWriter,
    NewFooterSectionWriter,
    _get_tree_cell,
)
from services.notification.notifiers.tests.conftest import generate_sample_comparison
from services.repository import EnrichedPull
from services.yaml.reader import get_components_from_yaml
from tests.helpers import mock_all_plans_and_tiers


@pytest.fixture
def is_not_first_pull(mocker):
    mocker.patch(
        "database.models.core.Pull.is_first_coverage_pull",
        return_value=False,
        new_callable=PropertyMock,
    )


@pytest.fixture
def sample_comparison_bunch_empty_flags(request, dbsession, mocker):
    """
    This is what this fixture has regarding to flags
    - first is on both reports, both with 100% coverage (the common already existing result)
    - second is declared on both reports, but is only on the head report, with 50% coverage
    - third is declared on both reports, but only has coverage information on the base report,
    with 50% coverage
    - fourth is declared on both reports, and has no coverage information anywhere
    - fifthis only declared at the head report, but has no coverage information there
    - sixth is only declared at the head report, and has information: 100% coverage there
    - seventh is only declared at the base report, but has no coverage information there
    - eighth is only declared at the base report, and has 100% coverage there
    """
    head_report = Report()
    head_report.add_session(Session(flags=["first"]))
    head_report.add_session(Session(flags=["second"]))
    head_report.add_session(Session(flags=["third"]))
    head_report.add_session(Session(flags=["fourth"]))
    head_report.add_session(Session(flags=["fifth"]))
    head_report.add_session(Session(flags=["sixth"]))
    base_report = Report()
    base_report.add_session(Session(flags=["first"]))
    base_report.add_session(Session(flags=["second"]))
    base_report.add_session(Session(flags=["third"]))
    base_report.add_session(Session(flags=["fourth"]))
    base_report.add_session(Session(flags=["seventh"]))
    base_report.add_session(Session(flags=["eighth"]))
    # assert False
    file_1 = ReportFile("space.py")
    file_1.append(
        1,
        ReportLine.create(
            coverage=1, sessions=[LineSession(0, 1), LineSession(1, "1/2")]
        ),
    )
    file_1.append(
        40,
        ReportLine.create(coverage=1, sessions=[LineSession(5, 1), LineSession(1, 1)]),
    )
    head_report.append(file_1)
    file_2 = ReportFile("jupiter.py")
    file_2.append(
        1,
        ReportLine.create(
            coverage=1, sessions=[LineSession(0, 1), LineSession(2, "1/2")]
        ),
    )
    file_2.append(
        40,
        ReportLine.create(coverage=1, sessions=[LineSession(5, 1), LineSession(2, 1)]),
    )
    base_report.append(file_2)
    mocker.patch(
        "shared.bots.github_apps.get_github_integration_token",
        return_value="github-integration-token",
    )
    return generate_sample_comparison(
        request.node.name,
        dbsession,
        ReadOnlyReport.create_from_report(base_report),
        ReadOnlyReport.create_from_report(head_report),
    )


@pytest.fixture
def mock_repo_provider(mock_repo_provider):
    compare_result = {
        "diff": {
            "files": {
                "file_1.go": {
                    "type": "modified",
                    "before": None,
                    "segments": [
                        {
                            "header": ["5", "8", "5", "9"],
                            "lines": [
                                " Overview",
                                " --------",
                                " ",
                                "-Main website: `Codecov <https://codecov.io/>`_.",
                                "-Main website: `Codecov <https://codecov.io/>`_.",
                                "+",
                                "+website: `Codecov <https://codecov.io/>`_.",
                                "+website: `Codecov <https://codecov.io/>`_.",
                                " ",
                                " .. code-block:: shell-session",
                                " ",
                            ],
                        },
                        {
                            "header": ["46", "12", "47", "19"],
                            "lines": [
                                " ",
                                " You may need to configure a ``.coveragerc`` file. Learn more `here <http://coverage.readthedocs.org/en/latest/config.html>`_. Start with this `generic .coveragerc <https://gist.github.com/codecov-io/bf15bde2c7db1a011b6e>`_ for example.",
                                " ",
                                "-We highly suggest adding `source` to your ``.coveragerc`` which solves a number of issues collecting coverage.",
                                "+We highly suggest adding ``source`` to your ``.coveragerc``, which solves a number of issues collecting coverage.",
                                " ",
                                " .. code-block:: ini",
                                " ",
                                "    [run]",
                                "    source=your_package_name",
                                "+   ",
                                "+If there are multiple sources, you instead should add ``include`` to your ``.coveragerc``",
                                "+",
                                "+.. code-block:: ini",
                                "+",
                                "+   [run]",
                                "+   include=your_package_name/*",
                                " ",
                                " unittests",
                                " ---------",
                            ],
                        },
                        {
                            "header": ["150", "5", "158", "4"],
                            "lines": [
                                " * Twitter: `@codecov <https://twitter.com/codecov>`_.",
                                " * Email: `hello@codecov.io <hello@codecov.io>`_.",
                                " ",
                                "-We are happy to help if you have any questions. Please contact email our Support at [support@codecov.io](mailto:support@codecov.io)",
                                "-",
                                "+We are happy to help if you have any questions. Please contact email our Support at `support@codecov.io <mailto:support@codecov.io>`_.",
                            ],
                        },
                    ],
                    "stats": {"added": 11, "removed": 4},
                }
            }
        },
        "commits": [
            {
                "commitid": "{comparison.project_coverage_base.commit[:7]}44fdd29fcc506317cc3ddeae1a723dd08",
                "message": "Update README.rst",
                "timestamp": "2018-07-09T23:51:16Z",
                "author": {
                    "id": 8398772,
                    "username": "jerrode",
                    "name": "Jerrod",
                    "email": "jerrod@fundersclub.com",
                },
            },
            {
                "commitid": "6ae5f1795a441884ed2847bb31154814ac01ef38",
                "message": "Update README.rst",
                "timestamp": "2018-04-26T08:35:58Z",
                "author": {
                    "id": 11602092,
                    "username": "TomPed",
                    "name": "Thomas Pedbereznak",
                    "email": "tom@tomped.com",
                },
            },
        ],
    }

    branch_result = {"name": "test", "sha": "aaaaaaa"}

    mock_repo_provider.get_compare.return_value = compare_result
    mock_repo_provider.post_comment.return_value = {}
    mock_repo_provider.edit_comment.return_value = {}
    mock_repo_provider.delete_comment.return_value = {}
    mock_repo_provider.get_branch.side_effect = TorngitClientGeneralError(
        404, None, "Branch not found"
    )
    return mock_repo_provider


class TestCommentNotifierHelpers(object):
    @pytest.mark.django_db
    def test_sort_by_importance(self):
        modified_change = Change(
            path="modified.py",
            in_diff=True,
            totals=ReportTotals(
                files=0,
                lines=0,
                hits=-2,
                misses=1,
                partials=0,
                coverage=-23.333330000000004,
                branches=0,
                methods=0,
                messages=0,
                sessions=0,
                complexity=0,
                complexity_total=0,
                diff=0,
            ),
        )
        renamed_with_changes_change = Change(
            path="renamed_with_changes.py",
            in_diff=True,
            old_path="old_renamed_with_changes.py",
            totals=ReportTotals(
                files=0,
                lines=0,
                hits=-1,
                misses=1,
                partials=0,
                coverage=-20.0,
                branches=0,
                methods=0,
                messages=0,
                sessions=0,
                complexity=0,
                complexity_total=0,
                diff=0,
            ),
        )
        unrelated_change = Change(
            path="unrelated.py",
            in_diff=False,
            totals=ReportTotals(
                files=0,
                lines=0,
                hits=-3,
                misses=2,
                partials=0,
                coverage=-43.333330000000004,
                branches=0,
                methods=0,
                messages=0,
                sessions=0,
                complexity=0,
                complexity_total=0,
                diff=0,
            ),
        )
        added_change = Change(
            path="added.py", new=True, in_diff=None, old_path=None, totals=None
        )
        deleted_change = Change(path="deleted.py", deleted=True)
        changes = [
            modified_change,
            renamed_with_changes_change,
            unrelated_change,
            added_change,
            deleted_change,
        ]
        res = sort_by_importance(changes)
        expected_result = [
            unrelated_change,
            modified_change,
            renamed_with_changes_change,
            deleted_change,
            added_change,
        ]
        assert expected_result == res

    @pytest.mark.django_db
    def test_format_number_to_str(self):
        assert "<0.1" == format_number_to_str(
            {"coverage": {"precision": 1}}, Decimal("0.001")
        )
        assert "10.0" == format_number_to_str(
            {"coverage": {"precision": 1}}, Decimal("10.001")
        )
        assert "10.1" == format_number_to_str(
            {"coverage": {"precision": 1, "round": "up"}}, Decimal("10.001")
        )

    @pytest.mark.django_db
    def test_diff_to_string_case_1(self):
        case_1 = (
            "master",
            ReportTotals(10),
            "stable",
            ReportTotals(11),
            [
                "@@         Coverage Diff          @@",
                "##        master   stable   +/-   ##",
                "====================================",
                "====================================",
                "  Files       10       11    +1     ",
                "",
            ],
        )
        case = case_1
        base_title, base_totals, head_title, head_totals, expected_result = case
        diff = diff_to_string({}, base_title, base_totals, head_title, head_totals)
        assert diff == expected_result

    @pytest.mark.django_db
    def test_diff_to_string_case_2(self):
        case_2 = (
            "master",
            ReportTotals(files=10, coverage="12.0", complexity="10.0"),
            "stable",
            ReportTotals(files=10, coverage="15.0", complexity="9.0"),
            [
                "@@             Coverage Diff              @@",
                "##             master   stable      +/-   ##",
                "============================================",
                "+ Coverage     12.00%   15.00%   +3.00%     ",
                "- Complexity   10.00%    9.00%   -1.00%     ",
                "============================================",
                "  Files            10       10              ",
                "",
            ],
        )
        case = case_2
        base_title, base_totals, head_title, head_totals, expected_result = case
        diff = diff_to_string({}, base_title, base_totals, head_title, head_totals)
        assert diff == expected_result

    @pytest.mark.django_db
    def test_diff_to_string_case_3(self):
        case_3 = (
            "master",
            ReportTotals(files=100),
            "#1",
            ReportTotals(files=200, lines=2, hits=6, misses=7, partials=8, branches=3),
            [
                "@@          Coverage Diff          @@",
                "##           master    #1    +/-   ##",
                "=====================================",
                "=====================================",
                "  Files         100   200   +100     ",
                "  Lines           0     2     +2     ",
                "  Branches        0     3     +3     ",
                "=====================================",
                "+ Hits            0     6     +6     ",
                "- Misses          0     7     +7     ",
                "- Partials        0     8     +8     ",
            ],
        )
        case = case_3
        base_title, base_totals, head_title, head_totals, expected_result = case
        diff = diff_to_string({}, base_title, base_totals, head_title, head_totals)
        assert diff == expected_result

    @pytest.mark.django_db
    def test_diff_to_string_case_4(self):
        case_4 = (
            "master",
            ReportTotals(files=10, coverage="12.0", complexity=10),
            "stable",
            ReportTotals(files=10, coverage="15.0", complexity=9),
            [
                "@@             Coverage Diff              @@",
                "##             master   stable      +/-   ##",
                "============================================",
                "+ Coverage     12.00%   15.00%   +3.00%     ",
                "+ Complexity       10        9       -1     ",
                "============================================",
                "  Files            10       10              ",
                "",
            ],
        )
        case = case_4
        base_title, base_totals, head_title, head_totals, expected_result = case
        diff = diff_to_string({}, base_title, base_totals, head_title, head_totals)
        assert diff == expected_result

    @pytest.mark.django_db
    def test_diff_to_string_case_different_types(self):
        case_1 = (
            "master",
            ReportTotals(10, coverage="54.43"),
            "stable",
            ReportTotals(11, coverage=0),
            [
                "@@             Coverage Diff             @@",
                "##           master   stable       +/-   ##",
                "===========================================",
                "- Coverage   54.43%        0   -54.43%     ",
                "===========================================",
                "  Files          10       11        +1     ",
                "",
            ],
        )
        case = case_1
        base_title, base_totals, head_title, head_totals, expected_result = case
        diff = diff_to_string({}, base_title, base_totals, head_title, head_totals)
        assert diff == expected_result


@pytest.mark.usefixtures("is_not_first_pull")
class TestCommentNotifier(object):
    @pytest.fixture(autouse=True)
    def setup(self):
        mock_all_plans_and_tiers()

    @pytest.mark.django_db
    def test_is_enabled_settings_individual_settings_false(self, dbsession):
        repository = RepositoryFactory.create()
        dbsession.add(repository)
        dbsession.flush()
        notifier = CommentNotifier(
            repository=repository,
            title="some_title",
            notifier_yaml_settings=False,
            notifier_site_settings=None,
            current_yaml={},
            repository_service=None,
        )
        assert not notifier.is_enabled()

    @pytest.mark.django_db
    def test_is_enabled_settings_individual_settings_none(self, dbsession):
        repository = RepositoryFactory.create()
        dbsession.add(repository)
        dbsession.flush()
        notifier = CommentNotifier(
            repository=repository,
            title="some_title",
            notifier_yaml_settings=None,
            notifier_site_settings=None,
            current_yaml={},
            repository_service=None,
        )
        assert not notifier.is_enabled()

    @pytest.mark.django_db
    def test_is_enabled_settings_individual_settings_true(self, dbsession):
        repository = RepositoryFactory.create()
        dbsession.add(repository)
        dbsession.flush()
        notifier = CommentNotifier(
            repository=repository,
            title="some_title",
            notifier_yaml_settings=True,
            notifier_site_settings=None,
            current_yaml={},
            repository_service=None,
        )
        assert not notifier.is_enabled()

    @pytest.mark.django_db
    def test_is_enabled_settings_individual_settings_dict(self, dbsession):
        repository = RepositoryFactory.create()
        dbsession.add(repository)
        dbsession.flush()
        notifier = CommentNotifier(
            repository=repository,
            title="some_title",
            notifier_yaml_settings={"layout": "reach, diff, flags, files, footer"},
            notifier_site_settings=None,
            current_yaml={},
            repository_service=None,
        )
        assert notifier.is_enabled()

    @pytest.mark.django_db
    def test_create_message_files_section(
        self,
        dbsession,
        mock_configuration,
        mock_repo_provider,
        sample_comparison,
        mocker,
    ):
        comparison = sample_comparison
        mocker.patch.object(comparison, "get_behind_by", return_value=0)
        mocker.patch.object(
            comparison,
            "get_diff",
            return_value={
                "files": {
                    "file_1.go": {
                        "type": "modified",
                        "before": None,
                        "segments": [
                            {
                                "header": ["105", "8", "105", "9"],
                                "lines": [
                                    " Overview",
                                    " --------",
                                    " ",
                                    "-Main website: `Codecov <https://codecov.io/>`_.",
                                    "-Main website: `Codecov <https://codecov.io/>`_.",
                                    "+",
                                    "+website: `Codecov <https://codecov.io/>`_.",
                                    "+website: `Codecov <https://codecov.io/>`_.",
                                    " ",
                                    " .. code-block:: shell-session",
                                    " ",
                                ],
                            },
                            {
                                "header": ["1046", "12", "1047", "19"],
                                "lines": [
                                    " ",
                                    " You may need to configure a ``.coveragerc`` file. Learn more",
                                    " ",
                                    "-We highly suggest adding `source` to your ``.coveragerc``",
                                    "+We highly suggest adding ``source`` to your ``.coveragerc`",
                                    " ",
                                    " .. code-block:: ini",
                                    " ",
                                    "    [run]",
                                    "    source=your_package_name",
                                    "+   ",
                                    "+If there are multiple sources, you instead should add ``include",
                                    "+",
                                    "+.. code-block:: ini",
                                    "+",
                                    "+   [run]",
                                    "+   include=your_package_name/*",
                                    " ",
                                    " unittests",
                                    " ---------",
                                ],
                            },
                            {
                                "header": ["10150", "5", "10158", "4"],
                                "lines": [
                                    " * Twitter: `@codecov <https://twitter.com/codecov>`_.",
                                    " * Email: `hello@codecov.io <hello@codecov.io>`_.",
                                    " ",
                                    "-We are happy to help if you have any questions. ",
                                    "-",
                                    "+We are happy to help if you have any questions. .",
                                ],
                            },
                        ],
                        "stats": {"added": 11, "removed": 4},
                    },
                    "file_2.py": {
                        "type": "modified",
                        "before": None,
                        "segments": [
                            {
                                "header": ["10", "8", "10", "9"],
                                "lines": [
                                    " Overview",
                                    " --------",
                                    " ",
                                    "-Main website: `Codecov <https://codecov.io/>`_.",
                                    "-Main website: `Codecov <https://codecov.io/>`_.",
                                    "+",
                                    "+website: `Codecov <https://codecov.io/>`_.",
                                    "+website: `Codecov <https://codecov.io/>`_.",
                                    " ",
                                    " .. code-block:: shell-session",
                                    " ",
                                ],
                            },
                            {
                                "header": ["50", "12", "51", "19"],
                                "lines": [
                                    " ",
                                    " You may need to configure a ``.coveragerc`` file. Learn more `here <http://coverage.readthedocs.org/en/latest/config.html>`_. Start with this `generic .coveragerc <https://gist.github.com/codecov-io/bf15bde2c7db1a011b6e>`_ for example.",
                                    " ",
                                    "-We highly suggest adding `source` to your ``.coveragerc`` which solves a number of issues collecting coverage.",
                                    "+We highly suggest adding ``source`` to your ``.coveragerc``, which solves a number of issues collecting coverage.",
                                    " ",
                                    " .. code-block:: ini",
                                    " ",
                                    "    [run]",
                                    "    source=your_package_name",
                                    "+   ",
                                    "+If there are multiple sources, you instead should add ``include`` to your ``.coveragerc``",
                                    "+",
                                    "+.. code-block:: ini",
                                    "+",
                                    "+   [run]",
                                    "+   include=your_package_name/*",
                                    " ",
                                    " unittests",
                                    " ---------",
                                ],
                            },
                        ],
                        "stats": {"added": 11, "removed": 4},
                    },
                }
            },
        )
        pull_dict = {"base": {"branch": "master"}}
        notifier = CommentNotifier(
            repository=sample_comparison.head.commit.repository,
            title="title",
            notifier_yaml_settings={"layout": "files"},
            notifier_site_settings=True,
            current_yaml={},
            repository_service=mock_repo_provider,
        )
        pull = comparison.pull
        repository = sample_comparison.head.commit.repository
        expected_result = [
            f"## [Codecov](https://app.codecov.io/gh/{repository.slug}/pull/{pull.pullid}?dropdown=coverage&src=pr&el=h1) Report",
            "All modified and coverable lines are covered by tests :white_check_mark:",
            f"> Project coverage is 60.00%. Comparing base [(`{sample_comparison.project_coverage_base.commit.commitid[:7]}`)](https://app.codecov.io/gh/{repository.slug}/commit/{sample_comparison.project_coverage_base.commit.commitid}?dropdown=coverage&el=desc) to head [(`{sample_comparison.head.commit.commitid[:7]}`)](https://app.codecov.io/gh/{repository.slug}/commit/{sample_comparison.head.commit.commitid}?dropdown=coverage&el=desc).",
            "",
            f"| [Files with missing lines](https://app.codecov.io/gh/{repository.slug}/pull/{pull.pullid}?dropdown=coverage&src=pr&el=tree) | Coverage Δ | Complexity Δ | |",
            "|---|---|---|---|",
            f"| [file\\_1.go](https://app.codecov.io/gh/{repository.slug}/pull/{pull.pullid}?src=pr&el=tree&filepath=file_1.go#diff-ZmlsZV8xLmdv) | `62.50% <ø> (+12.50%)` | `10.00 <0.00> (-1.00)` | :arrow_up: |",
            f"| [file\\_2.py](https://app.codecov.io/gh/{repository.slug}/pull/{pull.pullid}?src=pr&el=tree&filepath=file_2.py#diff-ZmlsZV8yLnB5) | `50.00% <ø> (ø)` | `0.00 <0.00> (ø)` | |",
            "",
        ]
        res = notifier.create_message(comparison, pull_dict, {"layout": "files"})
        for expected, res in zip(expected_result, res):
            assert expected == res

    @pytest.mark.django_db
    def test_create_message_files_section_with_critical_files(
        self,
        dbsession,
        mock_configuration,
        mock_repo_provider,
        sample_comparison,
        mocker,
    ):
        comparison = sample_comparison
        mocker.patch.object(
            comparison,
            "get_diff",
            return_value={
                "files": {
                    "file_1.go": {
                        "type": "modified",
                        "before": None,
                        "segments": [
                            {
                                "header": ["105", "8", "105", "9"],
                                "lines": [
                                    " Overview",
                                    " --------",
                                    " ",
                                    "-Main website: `Codecov <https://codecov.io/>`_.",
                                    "-Main website: `Codecov <https://codecov.io/>`_.",
                                    "+",
                                    "+website: `Codecov <https://codecov.io/>`_.",
                                    "+website: `Codecov <https://codecov.io/>`_.",
                                    " ",
                                    " .. code-block:: shell-session",
                                    " ",
                                ],
                            },
                            {
                                "header": ["1046", "12", "1047", "19"],
                                "lines": [
                                    " ",
                                    " You may need to configure a ``.coveragerc`` file. Learn more",
                                    " ",
                                    "-We highly suggest adding `source` to your ``.coveragerc``",
                                    "+We highly suggest adding ``source`` to your ``.coveragerc`",
                                    " ",
                                    " .. code-block:: ini",
                                    " ",
                                    "    [run]",
                                    "    source=your_package_name",
                                    "+   ",
                                    "+If there are multiple sources, you instead should add ``include",
                                    "+",
                                    "+.. code-block:: ini",
                                    "+",
                                    "+   [run]",
                                    "+   include=your_package_name/*",
                                    " ",
                                    " unittests",
                                    " ---------",
                                ],
                            },
                            {
                                "header": ["10150", "5", "10158", "4"],
                                "lines": [
                                    " * Twitter: `@codecov <https://twitter.com/codecov>`_.",
                                    " * Email: `hello@codecov.io <hello@codecov.io>`_.",
                                    " ",
                                    "-We are happy to help if you have any questions. ",
                                    "-",
                                    "+We are happy to help if you have any questions. .",
                                ],
                            },
                        ],
                        "stats": {"added": 11, "removed": 4},
                    },
                    "file_2.py": {
                        "type": "modified",
                        "before": None,
                        "segments": [
                            {
                                "header": ["10", "8", "10", "9"],
                                "lines": [
                                    " Overview",
                                    " --------",
                                    " ",
                                    "-Main website: `Codecov <https://codecov.io/>`_.",
                                    "-Main website: `Codecov <https://codecov.io/>`_.",
                                    "+",
                                    "+website: `Codecov <https://codecov.io/>`_.",
                                    "+website: `Codecov <https://codecov.io/>`_.",
                                    " ",
                                    " .. code-block:: shell-session",
                                    " ",
                                ],
                            },
                            {
                                "header": ["50", "12", "51", "19"],
                                "lines": [
                                    " ",
                                    " You may need to configure a ``.coveragerc`` file. Learn more `here <http://coverage.readthedocs.org/en/latest/config.html>`_. Start with this `generic .coveragerc <https://gist.github.com/codecov-io/bf15bde2c7db1a011b6e>`_ for example.",
                                    " ",
                                    "-We highly suggest adding `source` to your ``.coveragerc`` which solves a number of issues collecting coverage.",
                                    "+We highly suggest adding ``source`` to your ``.coveragerc``, which solves a number of issues collecting coverage.",
                                    " ",
                                    " .. code-block:: ini",
                                    " ",
                                    "    [run]",
                                    "    source=your_package_name",
                                    "+   ",
                                    "+If there are multiple sources, you instead should add ``include`` to your ``.coveragerc``",
                                    "+",
                                    "+.. code-block:: ini",
                                    "+",
                                    "+   [run]",
                                    "+   include=your_package_name/*",
                                    " ",
                                    " unittests",
                                    " ---------",
                                ],
                            },
                        ],
                        "stats": {"added": 11, "removed": 4},
                    },
                }
            },
        )
        mocked_search_files_for_critical_changes = mocker.patch.object(
            CriticalPathOverlay,
            "search_files_for_critical_changes",
            return_value=["file_2.py"],
        )
        notifier = CommentNotifier(
            repository=sample_comparison.head.commit.repository,
            title="title",
            notifier_yaml_settings={
                "layout": "files,betaprofiling",
                "show_critical_paths": True,
            },
            notifier_site_settings=True,
            current_yaml={},
            repository_service=mock_repo_provider,
        )
        pull = comparison.pull
        repository = sample_comparison.head.commit.repository
        expected_result = [
            f"## [Codecov](https://app.codecov.io/gh/{repository.slug}/pull/{pull.pullid}?dropdown=coverage&src=pr&el=h1) Report",
            "All modified and coverable lines are covered by tests :white_check_mark:",
            f"> Project coverage is 60.00%. Comparing base [(`{sample_comparison.project_coverage_base.commit.commitid[:7]}`)](https://app.codecov.io/gh/{repository.slug}/commit/{sample_comparison.project_coverage_base.commit.commitid}?dropdown=coverage&el=desc) to head [(`{sample_comparison.head.commit.commitid[:7]}`)](https://app.codecov.io/gh/{repository.slug}/commit/{sample_comparison.head.commit.commitid}?dropdown=coverage&el=desc).",
            "",
            "Changes have been made to critical files, which contain lines commonly executed in production. [Learn more](https://docs.codecov.com/docs/impact-analysis)",
            "",
            f"| [Files with missing lines](https://app.codecov.io/gh/{repository.slug}/pull/{pull.pullid}?dropdown=coverage&src=pr&el=tree) | Coverage Δ | Complexity Δ | |",
            "|---|---|---|---|",
            f"| [file\\_1.go](https://app.codecov.io/gh/{repository.slug}/pull/{pull.pullid}?src=pr&el=tree&filepath=file_1.go#diff-ZmlsZV8xLmdv) | `62.50% <ø> (+12.50%)` | `10.00 <0.00> (-1.00)` | :arrow_up: |",
            f"| [file\\_2.py](https://app.codecov.io/gh/{repository.slug}/pull/{pull.pullid}?src=pr&el=tree&filepath=file_2.py#diff-ZmlsZV8yLnB5) **Critical** | `50.00% <ø> (ø)` | `0.00 <0.00> (ø)` | |",
            "",
        ]
        res = notifier.build_message(comparison)
        assert expected_result == res
        mocked_search_files_for_critical_changes.assert_called_with(
            {"file_2.py", "file_1.go"}
        )
        assert (
            mocked_search_files_for_critical_changes.call_count == 3
        )  # called 2 times by FilesSectionWriter and 1 time by NewFilesSectionWriter

    @pytest.mark.django_db
    def test_create_message_with_github_app_comment(
        self,
        dbsession,
        mock_configuration,
        mock_repo_provider,
        sample_comparison,
        mocker,
    ):
        comparison = sample_comparison
        comparison.context = ComparisonContext(gh_is_using_codecov_commenter=True)
        notifier = CommentNotifier(
            repository=sample_comparison.head.commit.repository,
            title="title",
            notifier_yaml_settings={
                "layout": "files,betaprofiling",
            },
            notifier_site_settings=True,
            current_yaml={},
            repository_service=mock_repo_provider,
        )
        res = notifier.build_message(comparison)
        assert (
            res[0]
            == ":warning: Please install the !['codecov app svg image'](https://github.com/codecov/engineering-team/assets/152432831/e90313f4-9d3a-4b63-8b54-cfe14e7ec20d) to ensure uploads and comments are reliably processed by Codecov."
        )

    @patch.object(
        SHOW_IMPACT_ANALYSIS_DEPRECATION_MSG,
        "check_value",
        return_value=True,
    )
    @pytest.mark.django_db
    def test_build_message(
        self, dbsession, mock_configuration, mock_repo_provider, sample_comparison
    ):
        mock_configuration.params["setup"]["codecov_dashboard_url"] = "test.example.br"
        comparison = sample_comparison
        pull = comparison.pull
        notifier = CommentNotifier(
            repository=sample_comparison.head.commit.repository,
            title="title",
            notifier_yaml_settings={"layout": "reach, diff, flags, files, footer"},
            notifier_site_settings=True,
            current_yaml={},
            repository_service=mock_repo_provider,
        )
        repository = sample_comparison.head.commit.repository
        result = notifier.build_message(comparison)
        expected_result = [
            f"## [Codecov](test.example.br/gh/{repository.slug}/pull/{pull.pullid}?dropdown=coverage&src=pr&el=h1) Report",
            "Attention: Patch coverage is `66.66667%` with `1 line` in your changes missing coverage. Please review.",
            f"> Project coverage is 60.00%. Comparing base [(`{sample_comparison.project_coverage_base.commit.commitid[:7]}`)](test.example.br/gh/{repository.slug}/commit/{sample_comparison.project_coverage_base.commit.commitid}?dropdown=coverage&el=desc) to head [(`{sample_comparison.head.commit.commitid[:7]}`)](test.example.br/gh/{repository.slug}/commit/{sample_comparison.head.commit.commitid}?dropdown=coverage&el=desc).",
            "",
            f"| [Files with missing lines](test.example.br/gh/{repository.slug}/pull/{pull.pullid}?dropdown=coverage&src=pr&el=tree) | Patch % | Lines |",
            "|---|---|---|",
            f"| [file\\_1.go](test.example.br/gh/{repository.slug}/pull/{pull.pullid}?src=pr&el=tree&filepath=file_1.go#diff-ZmlsZV8xLmdv) | 66.67% | [1 Missing :warning: ](test.example.br/gh/{repository.slug}/pull/{pull.pullid}?src=pr&el=tree) |",
            "",
            f"[![Impacted file tree graph](test.example.br/gh/{repository.slug}/pull/{pull.pullid}/graphs/tree.svg?width=650&height=150&src=pr&token={repository.image_token})](test.example.br/gh/{repository.slug}/pull/{pull.pullid}?src=pr&el=tree)",
            "",
            "```diff",
            "@@              Coverage Diff              @@",
            f"##             master      #{pull.pullid}       +/-   ##",
            "=============================================",
            "+ Coverage     50.00%   60.00%   +10.00%     ",
            "+ Complexity       11       10        -1     ",
            "=============================================",
            "  Files             2        2               ",
            "  Lines             6       10        +4     ",
            "  Branches          0        1        +1     ",
            "=============================================",
            "+ Hits              3        6        +3     ",
            "  Misses            3        3               ",
            "- Partials          0        1        +1     ",
            "```",
            "",
            f"| [Flag](test.example.br/gh/{repository.slug}/pull/{pull.pullid}/flags?src=pr&el=flags) | Coverage Δ | Complexity Δ | |",
            "|---|---|---|---|",
            f"| [integration](test.example.br/gh/{repository.slug}/pull/{pull.pullid}/flags?src=pr&el=flag) | `?` | `?` | |",
            f"| [unit](test.example.br/gh/{repository.slug}/pull/{pull.pullid}/flags?src=pr&el=flag) | `100.00% <100.00%> (?)` | `0.00 <0.00> (?)` | |",
            "",
            "Flags with carried forward coverage won't be shown. [Click here](https://docs.codecov.io/docs/carryforward-flags#carryforward-flags-in-the-pull-request-comment) to find out more.",
            "",
            f"| [Files with missing lines](test.example.br/gh/{repository.slug}/pull/{pull.pullid}?dropdown=coverage&src=pr&el=tree) | Coverage Δ | Complexity Δ | |",
            "|---|---|---|---|",
            f"| [file\\_1.go](test.example.br/gh/{repository.slug}/pull/{pull.pullid}?src=pr&el=tree&filepath=file_1.go#diff-ZmlsZV8xLmdv) | `62.50% <66.67%> (+12.50%)` | `10.00 <0.00> (-1.00)` | :arrow_up: |",
            "",
            f"... and [1 file with indirect coverage changes](test.example.br/gh/{repository.slug}/pull/{pull.pullid}/indirect-changes?src=pr&el=tree-more)",
            "",
            "------",
            "",
            f"[Continue to review full report in "
            f"Codecov by Sentry](test.example.br/gh/{repository.slug}/pull/{pull.pullid}?dropdown=coverage&src=pr&el=continue).",
            "> **Legend** - [Click here to learn "
            "more](https://docs.codecov.io/docs/codecov-delta)",
            "> `Δ = absolute <relative> (impact)`, `ø = not affected`, `? = missing data`",
            f"> Powered by "
            f"[Codecov](test.example.br/gh/{repository.slug}/pull/{pull.pullid}?dropdown=coverage&src=pr&el=footer). "
            f"Last update "
            f"[{sample_comparison.project_coverage_base.commit.commitid[:7]}...{sample_comparison.head.commit.commitid[:7]}](test.example.br/gh/{repository.slug}/pull/{pull.pullid}?dropdown=coverage&src=pr&el=lastupdated). "
            f"Read the [comment docs](https://docs.codecov.io/docs/pull-request-comments).",
            "",
            ":warning: Impact Analysis from Codecov is deprecated and will be sunset on Jan 31 2025. [See more](https://docs.codecov.com/docs/impact-analysis)",
        ]
        for exp, res in zip(expected_result, result):
            assert exp == res
        assert result == expected_result

    @pytest.mark.django_db
    def test_build_message_flags_empty_coverage(
        self,
        dbsession,
        mock_configuration,
        mock_repo_provider,
        sample_comparison_bunch_empty_flags,
    ):
        mock_configuration.params["setup"]["codecov_dashboard_url"] = "test.example.br"
        comparison = sample_comparison_bunch_empty_flags
        pull = comparison.pull
        notifier = CommentNotifier(
            repository=comparison.head.commit.repository,
            title="title",
            notifier_yaml_settings={"layout": "flags"},
            notifier_site_settings=True,
            current_yaml={},
            repository_service=mock_repo_provider,
        )
        repository = comparison.head.commit.repository
        result = notifier.build_message(comparison)
        expected_result = [
            f"## [Codecov](test.example.br/gh/{repository.slug}/pull/{pull.pullid}?dropdown=coverage&src=pr&el=h1) Report",
            "All modified and coverable lines are covered by tests :white_check_mark:",
            f"> Project coverage is 100.00%. Comparing base [(`{comparison.project_coverage_base.commit.commitid[:7]}`)](test.example.br/gh/{repository.slug}/commit/{comparison.project_coverage_base.commit.commitid}?dropdown=coverage&el=desc) to head [(`{comparison.head.commit.commitid[:7]}`)](test.example.br/gh/{repository.slug}/commit/{comparison.head.commit.commitid}?dropdown=coverage&el=desc).",
            "",
            f"| [Flag](test.example.br/gh/{repository.slug}/pull/{pull.pullid}/flags?src=pr&el=flags) | Coverage Δ | |",
            "|---|---|---|",
            f"| [eighth](test.example.br/gh/{repository.slug}/pull/{pull.pullid}/flags?src=pr&el=flag) | `?` | |",
            f"| [fifth](test.example.br/gh/{repository.slug}/pull/{pull.pullid}/flags?src=pr&el=flag) | `∅ <ø> (?)` | |",
            f"| [first](test.example.br/gh/{repository.slug}/pull/{pull.pullid}/flags?src=pr&el=flag) | `100.00% <ø> (ø)` | |",
            f"| [fourth](test.example.br/gh/{repository.slug}/pull/{pull.pullid}/flags?src=pr&el=flag) | `∅ <ø> (∅)` | |",
            f"| [second](test.example.br/gh/{repository.slug}/pull/{pull.pullid}/flags?src=pr&el=flag) | `50.00% <ø> (∅)` | |",
            f"| [seventh](test.example.br/gh/{repository.slug}/pull/{pull.pullid}/flags?src=pr&el=flag) | `?` | |",
            f"| [sixth](test.example.br/gh/{repository.slug}/pull/{pull.pullid}/flags?src=pr&el=flag) | `100.00% <ø> (?)` | |",
            f"| [third](test.example.br/gh/{repository.slug}/pull/{pull.pullid}/flags?src=pr&el=flag) | `∅ <ø> (∅)` | |",
            "",
            "Flags with carried forward coverage won't be shown. [Click here](https://docs.codecov.io/docs/carryforward-flags#carryforward-flags-in-the-pull-request-comment) to find out more.",
            "",
        ]
        li = 0
        for exp, res in zip(expected_result, result):
            li += 1
            assert exp == res
        assert result == expected_result

    @pytest.mark.django_db
    def test_build_message_more_sections(
        self, dbsession, mock_configuration, mock_repo_provider, sample_comparison
    ):
        mock_configuration.params["setup"]["codecov_dashboard_url"] = "test.example.br"
        comparison = sample_comparison
        pull = comparison.pull
        all_sections = [
            "reach, diff, flags, files, footer",
            "changes",
            "file",
            "header",
            "suggestions",
            "sunburst",
            "uncovered",
            "random_section",
        ]
        notifier = CommentNotifier(
            repository=sample_comparison.head.commit.repository,
            title="title",
            notifier_yaml_settings={"layout": ",".join(all_sections)},
            notifier_site_settings=True,
            current_yaml={},
            repository_service=mock_repo_provider,
        )
        repository = sample_comparison.head.commit.repository
        result = notifier.build_message(comparison)
        expected_result = [
            f"## [Codecov](test.example.br/gh/{repository.slug}/pull/{pull.pullid}?dropdown=coverage&src=pr&el=h1) Report",
            "Attention: Patch coverage is `66.66667%` with `1 line` in your changes missing coverage. Please review.",
            f"> Project coverage is 60.00%. Comparing base [(`{comparison.project_coverage_base.commit.commitid[:7]}`)](test.example.br/gh/{repository.slug}/commit/{sample_comparison.project_coverage_base.commit.commitid}?dropdown=coverage&el=desc) to head [(`{comparison.head.commit.commitid[:7]}`)](test.example.br/gh/{repository.slug}/commit/{comparison.head.commit.commitid}?dropdown=coverage&el=desc).",
            "",
            f"| [Files with missing lines](test.example.br/gh/{repository.slug}/pull/{pull.pullid}?dropdown=coverage&src=pr&el=tree) | Patch % | Lines |",
            "|---|---|---|",
            f"| [file\\_1.go](test.example.br/gh/{repository.slug}/pull/{pull.pullid}?src=pr&el=tree&filepath=file_1.go#diff-ZmlsZV8xLmdv) | 66.67% | [1 Missing :warning: ](test.example.br/gh/{repository.slug}/pull/{pull.pullid}?src=pr&el=tree) |",
            "",
            f"[![Impacted file tree graph](test.example.br/gh/{repository.slug}/pull/{pull.pullid}/graphs/tree.svg?width=650&height=150&src=pr&token={repository.image_token})](test.example.br/gh/{repository.slug}/pull/{pull.pullid}?src=pr&el=tree)",
            "",
            "```diff",
            "@@              Coverage Diff              @@",
            f"##             master      #{pull.pullid}       +/-   ##",
            "=============================================",
            "+ Coverage     50.00%   60.00%   +10.00%     ",
            "+ Complexity       11       10        -1     ",
            "=============================================",
            "  Files             2        2               ",
            "  Lines             6       10        +4     ",
            "  Branches          0        1        +1     ",
            "=============================================",
            "+ Hits              3        6        +3     ",
            "  Misses            3        3               ",
            "- Partials          0        1        +1     ",
            "```",
            "",
            f"| [Flag](test.example.br/gh/{repository.slug}/pull/{pull.pullid}/flags?src=pr&el=flags) | Coverage Δ | Complexity Δ | |",
            "|---|---|---|---|",
            f"| [integration](test.example.br/gh/{repository.slug}/pull/{pull.pullid}/flags?src=pr&el=flag) | `?` | `?` | |",
            f"| [unit](test.example.br/gh/{repository.slug}/pull/{pull.pullid}/flags?src=pr&el=flag) | `100.00% <100.00%> (?)` | `0.00 <0.00> (?)` | |",
            "",
            "Flags with carried forward coverage won't be shown. [Click here](https://docs.codecov.io/docs/carryforward-flags#carryforward-flags-in-the-pull-request-comment) to find out more.",
            "",
            f"| [Files with missing lines](test.example.br/gh/{repository.slug}/pull/{pull.pullid}?dropdown=coverage&src=pr&el=tree) | Coverage Δ | Complexity Δ | |",
            "|---|---|---|---|",
            f"| [file\\_1.go](test.example.br/gh/{repository.slug}/pull/{pull.pullid}?src=pr&el=tree&filepath=file_1.go#diff-ZmlsZV8xLmdv) | `62.50% <66.67%> (+12.50%)` | `10.00 <0.00> (-1.00)` | :arrow_up: |",
            "",
            f"... and [1 file with indirect coverage changes](test.example.br/gh/{repository.slug}/pull/{pull.pullid}/indirect-changes?src=pr&el=tree-more)",
            "",
            "------",
            "",
            f"[Continue to review full report in "
            f"Codecov by Sentry](test.example.br/gh/{repository.slug}/pull/{pull.pullid}?dropdown=coverage&src=pr&el=continue).",
            "> **Legend** - [Click here to learn "
            "more](https://docs.codecov.io/docs/codecov-delta)",
            "> `Δ = absolute <relative> (impact)`, `ø = not affected`, `? = missing data`",
            f"> Powered by "
            f"[Codecov](test.example.br/gh/{repository.slug}/pull/{pull.pullid}?dropdown=coverage&src=pr&el=footer). "
            f"Last update "
            f"[{sample_comparison.project_coverage_base.commit.commitid[:7]}...{sample_comparison.head.commit.commitid[:7]}](test.example.br/gh/{repository.slug}/pull/{pull.pullid}?dropdown=coverage&src=pr&el=lastupdated). "
            f"Read the [comment docs](https://docs.codecov.io/docs/pull-request-comments).",
            "",
        ]
        for exp, res in zip(expected_result, result):
            assert exp == res
        assert result == expected_result

    @pytest.mark.django_db
    def test_build_upgrade_message(
        self,
        request,
        dbsession,
        mocker,
        mock_configuration,
        with_sql_functions,
        sample_comparison,
    ):
        mock_configuration.params["setup"]["codecov_dashboard_url"] = "test.example.br"
        mocker.patch("services.license.is_enterprise", return_value=False)
        comparison = sample_comparison
        pull = comparison.enriched_pull.database_pull
        repository = sample_comparison.head.commit.repository
        notifier = CommentNotifier(
            repository=repository,
            title="title",
            notifier_yaml_settings={"layout": "reach, diff, flags, files, footer"},
            notifier_site_settings=True,
            current_yaml={},
            repository_service=None,
            decoration_type=Decoration.upgrade,
        )
        result = notifier.build_message(comparison)
        provider_pull = comparison.enriched_pull.provider_pull
        expected_result = [
            f"The author of this PR, {provider_pull['author']['username']}, is not an activated member of this organization on Codecov.",
            f"Please [activate this user on Codecov](test.example.br/members/gh/{pull.repository.owner.username}) to display this PR comment.",
            "Coverage data is still being uploaded to Codecov.io for purposes of overall coverage calculations.",
            "Please don't hesitate to email us at support@codecov.io with any questions.",
        ]
        li = 0
        for exp, res in zip(expected_result, result):
            li += 1
            assert exp == res
        assert result == expected_result

    @pytest.mark.django_db
    def test_build_limited_upload_message(
        self,
        request,
        dbsession,
        mocker,
        mock_configuration,
        with_sql_functions,
        sample_comparison,
    ):
        mock_configuration.params["setup"] = {
            "codecov_url": "test.example.br",
            "codecov_dashboard_url": "test.example.br",
        }
        comparison = sample_comparison
        pull = comparison.enriched_pull.database_pull
        repository = sample_comparison.head.commit.repository
        notifier = CommentNotifier(
            repository=repository,
            title="title",
            notifier_yaml_settings={"layout": "reach, diff, flags, files, footer"},
            notifier_site_settings=True,
            current_yaml={},
            repository_service=None,
            decoration_type=Decoration.upload_limit,
        )
        result = notifier.build_message(comparison)
        expected_result = [
            f"## [Codecov](test.example.br/plan/gh/{pull.repository.owner.username}) upload limit reached :warning:",
            f"This org is currently on the free Basic Plan; which includes 250 free private repo uploads each rolling month.\
                 This limit has been reached and additional reports cannot be generated. For unlimited uploads,\
                      upgrade to our [pro plan](test.example.br/plan/gh/{pull.repository.owner.username}).",
            "",
            "**Do you have questions or need help?** Connect with our sales team today at ` sales@codecov.io `",
        ]
        li = 0
        for exp, res in zip(expected_result, result):
            li += 1
            assert exp == res
        assert result == expected_result

    @pytest.mark.django_db
    def test_build_passing_empty_upload(
        self,
        request,
        dbsession,
        mocker,
        mock_configuration,
        with_sql_functions,
        sample_comparison,
    ):
        mock_configuration.params["setup"] = {
            "codecov_url": "test.example.br",
            "codecov_dashboard_url": "test.example.br",
        }
        comparison = sample_comparison
        repository = sample_comparison.head.commit.repository
        notifier = CommentNotifier(
            repository=repository,
            title="title",
            notifier_yaml_settings={"layout": "reach, diff, flags, files, footer"},
            notifier_site_settings=True,
            current_yaml={},
            repository_service=None,
            decoration_type=Decoration.passing_empty_upload,
        )
        result = notifier.build_message(comparison)
        expected_result = [
            "## Codecov Report",
            ":heavy_check_mark: **No coverage data to report**, because files changed do not require tests or are set to [ignore](https://docs.codecov.com/docs/ignoring-paths#:~:text=You%20can%20use%20the%20top,will%20be%20skipped%20during%20processing.) ",
        ]
        for exp, res in zip(expected_result, result):
            assert exp == res
        assert result == expected_result

    @pytest.mark.django_db
    def test_build_failing_empty_upload(
        self,
        request,
        dbsession,
        mocker,
        mock_configuration,
        with_sql_functions,
        sample_comparison,
    ):
        mock_configuration.params["setup"] = {
            "codecov_url": "test.example.br",
            "codecov_dashboard_url": "test.example.br",
        }
        comparison = sample_comparison
        repository = sample_comparison.head.commit.repository
        notifier = CommentNotifier(
            repository=repository,
            title="title",
            notifier_yaml_settings={"layout": "reach, diff, flags, files, footer"},
            notifier_site_settings=True,
            current_yaml={},
            repository_service=None,
            decoration_type=Decoration.failing_empty_upload,
        )
        result = notifier.build_message(comparison)
        expected_result = [
            "## Codecov Report",
            "This is an empty upload",
            "Files changed in this PR are testable or aren't ignored by Codecov, please run your tests and upload coverage. If you wish to ignore these files, please visit our [ignoring paths docs](https://docs.codecov.com/docs/ignoring-paths).",
        ]
        for exp, res in zip(expected_result, result):
            assert exp == res
        assert result == expected_result

    @pytest.mark.django_db
    def test_processing_upload(
        self,
        request,
        dbsession,
        mocker,
        mock_configuration,
        with_sql_functions,
        sample_comparison,
    ):
        mock_configuration.params["setup"] = {
            "codecov_url": "test.example.br",
            "codecov_dashboard_url": "test.example.br",
        }
        comparison = sample_comparison
        repository = sample_comparison.head.commit.repository
        notifier = CommentNotifier(
            repository=repository,
            title="title",
            notifier_yaml_settings={"layout": "reach, diff, flags, files, footer"},
            notifier_site_settings=True,
            current_yaml={},
            repository_service=None,
            decoration_type=Decoration.processing_upload,
        )
        result = notifier.build_message(comparison)
        expected_result = [
            "We're currently processing your upload.  This comment will be updated when the results are available.",
        ]
        for exp, res in zip(expected_result, result):
            assert exp == res
        assert result == expected_result

    @pytest.mark.django_db
    def test_build_upgrade_message_enterprise(
        self,
        request,
        dbsession,
        mocker,
        mock_configuration,
        with_sql_functions,
        sample_comparison,
    ):
        mocker.patch("services.license.is_enterprise", return_value=True)

        encrypted_license = "wxWEJyYgIcFpi6nBSyKQZQeaQ9Eqpo3SXyUomAqQOzOFjdYB3A8fFM1rm+kOt2ehy9w95AzrQqrqfxi9HJIb2zLOMOB9tSy52OykVCzFtKPBNsXU/y5pQKOfV7iI3w9CHFh3tDwSwgjg8UsMXwQPOhrpvl2GdHpwEhFdaM2O3vY7iElFgZfk5D9E7qEnp+WysQwHKxDeKLI7jWCnBCBJLDjBJRSz0H7AfU55RQDqtTrnR+rsLDHOzJ80/VxwVYhb"
        mock_configuration.params["setup"]["enterprise_license"] = encrypted_license
        mock_configuration.params["setup"]["codecov_dashboard_url"] = (
            "https://codecov.mysite.com"
        )

        comparison = sample_comparison
        pull = comparison.enriched_pull.database_pull
        repository = sample_comparison.head.commit.repository
        notifier = CommentNotifier(
            repository=repository,
            title="title",
            notifier_yaml_settings={"layout": "reach, diff, flags, files, footer"},
            notifier_site_settings=True,
            current_yaml={},
            repository_service=None,
            decoration_type=Decoration.upgrade,
        )
        result = notifier.build_message(comparison)
        provider_pull = comparison.enriched_pull.provider_pull
        expected_result = [
            f"The author of this PR, {provider_pull['author']['username']}, is not activated in your Codecov Self-Hosted installation.",
            f"Please [activate this user](https://codecov.mysite.com/account/gh/{pull.author.username}) to display this PR comment.",
            "Coverage data is still being uploaded to Codecov Self-Hosted for the purposes of overall coverage calculations.",
            "Please contact your Codecov On-Premises installation administrator with any questions.",
        ]
        li = 0
        for exp, res in zip(expected_result, result):
            li += 1
            assert exp == res
        assert result == expected_result

    @pytest.mark.django_db
    def test_build_message_hide_complexity(
        self, dbsession, mock_configuration, mock_repo_provider, sample_comparison
    ):
        mock_configuration.params["setup"]["codecov_dashboard_url"] = "test.example.br"
        comparison = sample_comparison
        pull = comparison.pull
        notifier = CommentNotifier(
            repository=sample_comparison.head.commit.repository,
            title="title",
            notifier_yaml_settings={"layout": "reach, diff, flags, files, footer"},
            notifier_site_settings=True,
            current_yaml={"codecov": {"ui": {"hide_complexity": True}}},
            repository_service=mock_repo_provider,
        )
        repository = sample_comparison.head.commit.repository
        result = notifier.build_message(comparison)
        expected_result = [
            f"## [Codecov](test.example.br/gh/{repository.slug}/pull/{pull.pullid}?dropdown=coverage&src=pr&el=h1) Report",
            "Attention: Patch coverage is `66.66667%` with `1 line` in your changes missing coverage. Please review.",
            f"> Project coverage is 60.00%. Comparing base [(`{sample_comparison.project_coverage_base.commit.commitid[:7]}`)](test.example.br/gh/{repository.slug}/commit/{sample_comparison.project_coverage_base.commit.commitid}?dropdown=coverage&el=desc) to head [(`{sample_comparison.head.commit.commitid[:7]}`)](test.example.br/gh/{repository.slug}/commit/{sample_comparison.head.commit.commitid}?dropdown=coverage&el=desc).",
            "",
            f"| [Files with missing lines](test.example.br/gh/{repository.slug}/pull/{pull.pullid}?dropdown=coverage&src=pr&el=tree) | Patch % | Lines |",
            "|---|---|---|",
            f"| [file\\_1.go](test.example.br/gh/{repository.slug}/pull/{pull.pullid}?src=pr&el=tree&filepath=file_1.go#diff-ZmlsZV8xLmdv) | 66.67% | [1 Missing :warning: ](test.example.br/gh/{repository.slug}/pull/{pull.pullid}?src=pr&el=tree) |",
            "",
            f"[![Impacted file tree graph](test.example.br/gh/{repository.slug}/pull/{pull.pullid}/graphs/tree.svg?width=650&height=150&src=pr&token={repository.image_token})](test.example.br/gh/{repository.slug}/pull/{pull.pullid}?src=pr&el=tree)",
            "",
            "```diff",
            "@@              Coverage Diff              @@",
            f"##             master      #{pull.pullid}       +/-   ##",
            "=============================================",
            "+ Coverage     50.00%   60.00%   +10.00%     ",
            "+ Complexity       11       10        -1     ",
            "=============================================",
            "  Files             2        2               ",
            "  Lines             6       10        +4     ",
            "  Branches          0        1        +1     ",
            "=============================================",
            "+ Hits              3        6        +3     ",
            "  Misses            3        3               ",
            "- Partials          0        1        +1     ",
            "```",
            "",
            f"| [Flag](test.example.br/gh/{repository.slug}/pull/{pull.pullid}/flags?src=pr&el=flags) | Coverage Δ | |",
            "|---|---|---|",
            f"| [integration](test.example.br/gh/{repository.slug}/pull/{pull.pullid}/flags?src=pr&el=flag) | `?` | |",
            f"| [unit](test.example.br/gh/{repository.slug}/pull/{pull.pullid}/flags?src=pr&el=flag) | `100.00% <100.00%> (?)` | |",
            "",
            "Flags with carried forward coverage won't be shown. [Click here](https://docs.codecov.io/docs/carryforward-flags#carryforward-flags-in-the-pull-request-comment) to find out more.",
            "",
            f"| [Files with missing lines](test.example.br/gh/{repository.slug}/pull/{pull.pullid}?dropdown=coverage&src=pr&el=tree) | Coverage Δ | |",
            "|---|---|---|",
            f"| [file\\_1.go](test.example.br/gh/{repository.slug}/pull/{pull.pullid}?src=pr&el=tree&filepath=file_1.go#diff-ZmlsZV8xLmdv) | `62.50% <66.67%> (+12.50%)` | :arrow_up: |",
            "",
            f"... and [1 file with indirect coverage changes](test.example.br/gh/{repository.slug}/pull/{pull.pullid}/indirect-changes?src=pr&el=tree-more)",
            "",
            "------",
            "",
            f"[Continue to review full report in "
            f"Codecov by Sentry](test.example.br/gh/{repository.slug}/pull/{pull.pullid}?dropdown=coverage&src=pr&el=continue).",
            "> **Legend** - [Click here to learn "
            "more](https://docs.codecov.io/docs/codecov-delta)",
            "> `Δ = absolute <relative> (impact)`, `ø = not affected`, `? = missing data`",
            f"> Powered by "
            f"[Codecov](test.example.br/gh/{repository.slug}/pull/{pull.pullid}?dropdown=coverage&src=pr&el=footer). "
            f"Last update "
            f"[{sample_comparison.project_coverage_base.commit.commitid[:7]}...{sample_comparison.head.commit.commitid[:7]}](test.example.br/gh/{repository.slug}/pull/{pull.pullid}?dropdown=coverage&src=pr&el=lastupdated). "
            f"Read the [comment docs](https://docs.codecov.io/docs/pull-request-comments).",
            "",
        ]
        for exp, res in zip(expected_result, result):
            assert exp == res
        assert result == expected_result

    @pytest.mark.django_db
    def test_build_message_no_base_report(
        self,
        dbsession,
        mock_configuration,
        mock_repo_provider,
        sample_comparison_without_base_report,
    ):
        mock_configuration.params["setup"]["codecov_dashboard_url"] = "test.example.br"
        comparison = sample_comparison_without_base_report
        pull = comparison.pull
        notifier = CommentNotifier(
            repository=comparison.head.commit.repository,
            title="title",
            notifier_yaml_settings={"layout": "reach, diff, flags, files, footer"},
            notifier_site_settings=True,
            current_yaml={},
            repository_service=mock_repo_provider,
        )
        repository = comparison.head.commit.repository
        result = notifier.build_message(comparison)
        expected_result = [
            f"## [Codecov](test.example.br/gh/{repository.slug}/pull/{pull.pullid}?dropdown=coverage&src=pr&el=h1) Report",
            "Attention: Patch coverage is `66.66667%` with `1 line` in your changes missing coverage. Please review.",
            f"> Please [upload](https://docs.codecov.com/docs/codecov-uploader) report for BASE (`master@{comparison.project_coverage_base.commit.commitid[:7]}`). [Learn more](https://docs.codecov.io/docs/error-reference#section-missing-base-commit) about missing BASE report.",
            "",
            f"| [Files with missing lines](test.example.br/gh/{repository.slug}/pull/{pull.pullid}?dropdown=coverage&src=pr&el=tree) | Patch % | Lines |",
            "|---|---|---|",
            f"| [file\\_1.go](test.example.br/gh/{repository.slug}/pull/{pull.pullid}?src=pr&el=tree&filepath=file_1.go#diff-ZmlsZV8xLmdv) | 66.67% | [1 Missing :warning: ](test.example.br/gh/{repository.slug}/pull/{pull.pullid}?src=pr&el=tree) |",
            "",
            f"[![Impacted file tree graph](test.example.br/gh/{repository.slug}/pull/{pull.pullid}/graphs/tree.svg?width=650&height=150&src=pr&token={repository.image_token})](test.example.br/gh/{repository.slug}/pull/{pull.pullid}?src=pr&el=tree)",
            "",
            "```diff",
            "@@            Coverage Diff            @@",
            f"##             master      #{pull.pullid}   +/-   ##",
            "=========================================",
            "  Coverage          ?   60.00%           ",
            "  Complexity        ?       10           ",
            "=========================================",
            "  Files             ?        2           ",
            "  Lines             ?       10           ",
            "  Branches          ?        1           ",
            "=========================================",
            "  Hits              ?        6           ",
            "  Misses            ?        3           ",
            "  Partials          ?        1           ",
            "```",
            "",
            f"| [Flag](test.example.br/gh/{repository.slug}/pull/{pull.pullid}/flags?src=pr&el=flags) | Coverage Δ | Complexity Δ | |",
            "|---|---|---|---|",
            f"| [unit](test.example.br/gh/{repository.slug}/pull/{pull.pullid}/flags?src=pr&el=flag) | `100.00% <100.00%> (?)` | `0.00 <0.00> (?)` | |",
            "",
            "Flags with carried forward coverage won't be shown. [Click here](https://docs.codecov.io/docs/carryforward-flags#carryforward-flags-in-the-pull-request-comment) to find out more.",
            "",
            f"| [Files with missing lines](test.example.br/gh/{repository.slug}/pull/{pull.pullid}?dropdown=coverage&src=pr&el=tree) | Coverage Δ | Complexity Δ | |",
            "|---|---|---|---|",
            f"| [file\\_1.go](test.example.br/gh/{repository.slug}/pull/{pull.pullid}?src=pr&el=tree&filepath=file_1.go#diff-ZmlsZV8xLmdv) | `62.50% <66.67%> (ø)` | `10.00 <0.00> (?)` | |",
            "",
            "------",
            "",
            f"[Continue to review full report in "
            f"Codecov by Sentry](test.example.br/gh/{repository.slug}/pull/{pull.pullid}?dropdown=coverage&src=pr&el=continue).",
            "> **Legend** - [Click here to learn "
            "more](https://docs.codecov.io/docs/codecov-delta)",
            "> `Δ = absolute <relative> (impact)`, `ø = not affected`, `? = missing data`",
            f"> Powered by "
            f"[Codecov](test.example.br/gh/{repository.slug}/pull/{pull.pullid}?dropdown=coverage&src=pr&el=footer). "
            f"Last update "
            f"[{comparison.project_coverage_base.commit.commitid[:7]}...{comparison.head.commit.commitid[:7]}](test.example.br/gh/{repository.slug}/pull/{pull.pullid}?dropdown=coverage&src=pr&el=lastupdated). "
            f"Read the [comment docs](https://docs.codecov.io/docs/pull-request-comments).",
            "",
        ]
        for exp, res in zip(expected_result, result):
            assert exp == res
        assert result == expected_result

    @pytest.mark.django_db
    def test_build_message_no_base_commit(
        self,
        dbsession,
        mock_configuration,
        mock_repo_provider,
        sample_comparison_without_base_with_pull,
    ):
        mock_configuration.params["setup"]["codecov_dashboard_url"] = "test.example.br"
        comparison = sample_comparison_without_base_with_pull
        pull = comparison.pull
        notifier = CommentNotifier(
            repository=comparison.head.commit.repository,
            title="title",
            notifier_yaml_settings={"layout": "reach, diff, flags, files, footer"},
            notifier_site_settings=True,
            current_yaml={},
            repository_service=mock_repo_provider,
        )
        repository = comparison.head.commit.repository
        result = notifier.build_message(comparison)
        expected_result = [
            f"## [Codecov](test.example.br/gh/{repository.slug}/pull/{pull.pullid}?dropdown=coverage&src=pr&el=h1) Report",
            "Attention: Patch coverage is `66.66667%` with `1 line` in your changes missing coverage. Please review.",
            "> Please [upload](https://docs.codecov.com/docs/codecov-uploader) report for BASE (`master@cdf9aa4`). [Learn more](https://docs.codecov.io/docs/error-reference#section-missing-base-commit) about missing BASE report.",
            "",
            f"| [Files with missing lines](test.example.br/gh/{repository.slug}/pull/{pull.pullid}?dropdown=coverage&src=pr&el=tree) | Patch % | Lines |",
            "|---|---|---|",
            f"| [file\\_1.go](test.example.br/gh/{repository.slug}/pull/{pull.pullid}?src=pr&el=tree&filepath=file_1.go#diff-ZmlsZV8xLmdv) | 66.67% | [1 Missing :warning: ](test.example.br/gh/{repository.slug}/pull/{pull.pullid}?src=pr&el=tree) |",
            "",
            f"[![Impacted file tree graph](test.example.br/gh/{repository.slug}/pull/{pull.pullid}/graphs/tree.svg?width=650&height=150&src=pr&token={repository.image_token})](test.example.br/gh/{repository.slug}/pull/{pull.pullid}?src=pr&el=tree)",
            "",
            "```diff",
            "@@            Coverage Diff            @@",
            f"##             master      #{pull.pullid}   +/-   ##",
            "=========================================",
            "  Coverage          ?   60.00%           ",
            "  Complexity        ?       10           ",
            "=========================================",
            "  Files             ?        2           ",
            "  Lines             ?       10           ",
            "  Branches          ?        1           ",
            "=========================================",
            "  Hits              ?        6           ",
            "  Misses            ?        3           ",
            "  Partials          ?        1           ",
            "```",
            "",
            f"| [Flag](test.example.br/gh/{repository.slug}/pull/{pull.pullid}/flags?src=pr&el=flags) | Coverage Δ | Complexity Δ | |",
            "|---|---|---|---|",
            f"| [unit](test.example.br/gh/{repository.slug}/pull/{pull.pullid}/flags?src=pr&el=flag) | `100.00% <100.00%> (?)` | `0.00 <0.00> (?)` | |",
            "",
            "Flags with carried forward coverage won't be shown. [Click here](https://docs.codecov.io/docs/carryforward-flags#carryforward-flags-in-the-pull-request-comment) to find out more.",
            "",
            f"| [Files with missing lines](test.example.br/gh/{repository.slug}/pull/{pull.pullid}?dropdown=coverage&src=pr&el=tree) | Coverage Δ | Complexity Δ | |",
            "|---|---|---|---|",
            f"| [file\\_1.go](test.example.br/gh/{repository.slug}/pull/{pull.pullid}?src=pr&el=tree&filepath=file_1.go#diff-ZmlsZV8xLmdv) | `62.50% <66.67%> (ø)` | `10.00 <0.00> (?)` | |",
            "",
            "------",
            "",
            f"[Continue to review full report in "
            f"Codecov by Sentry](test.example.br/gh/{repository.slug}/pull/{pull.pullid}?dropdown=coverage&src=pr&el=continue).",
            "> **Legend** - [Click here to learn "
            "more](https://docs.codecov.io/docs/codecov-delta)",
            "> `Δ = absolute <relative> (impact)`, `ø = not affected`, `? = missing data`",
            f"> Powered by "
            f"[Codecov](test.example.br/gh/{repository.slug}/pull/{pull.pullid}?dropdown=coverage&src=pr&el=footer). "
            f"Last update "
            f"[cdf9aa4...{comparison.head.commit.commitid[:7]}](test.example.br/gh/{repository.slug}/pull/{pull.pullid}?dropdown=coverage&src=pr&el=lastupdated). "
            f"Read the [comment docs](https://docs.codecov.io/docs/pull-request-comments).",
            "",
        ]
        for exp, res in zip(expected_result, result):
            assert exp == res
        assert result == expected_result

    @pytest.mark.django_db
    def test_build_message_no_change(
        self,
        dbsession,
        mock_configuration,
        mock_repo_provider,
        sample_comparison_no_change,
    ):
        mock_configuration.params["setup"]["codecov_dashboard_url"] = "test.example.br"
        comparison = sample_comparison_no_change
        pull = comparison.pull

        notifier = CommentNotifier(
            repository=comparison.head.commit.repository,
            title="title",
            notifier_yaml_settings={"layout": "reach, diff, flags, files, footer"},
            notifier_site_settings=True,
            current_yaml={},
            repository_service=mock_repo_provider,
        )
        repository = comparison.head.commit.repository
        result = notifier.build_message(comparison)

        expected_result = [
            f"## [Codecov](test.example.br/gh/{repository.slug}/pull/{pull.pullid}?dropdown=coverage&src=pr&el=h1) Report",
            "Attention: Patch coverage is `66.66667%` with `1 line` in your changes missing coverage. Please review.",
            f"> Project coverage is 60.00%. Comparing base [(`{comparison.project_coverage_base.commit.commitid[:7]}`)](test.example.br/gh/{repository.slug}/commit/{comparison.project_coverage_base.commit.commitid}?dropdown=coverage&el=desc) to head [(`{comparison.head.commit.commitid[:7]}`)](test.example.br/gh/{repository.slug}/commit/{comparison.head.commit.commitid}?dropdown=coverage&el=desc).",
            "",
            f"| [Files with missing lines](test.example.br/gh/{repository.slug}/pull/{pull.pullid}?dropdown=coverage&src=pr&el=tree) | Patch % | Lines |",
            "|---|---|---|",
            f"| [file\\_1.go](test.example.br/gh/{repository.slug}/pull/{pull.pullid}?src=pr&el=tree&filepath=file_1.go#diff-ZmlsZV8xLmdv) | 66.67% | [1 Missing :warning: ](test.example.br/gh/{repository.slug}/pull/{pull.pullid}?src=pr&el=tree) |",
            "",
            f"[![Impacted file tree graph](test.example.br/gh/{repository.slug}/pull/{pull.pullid}/graphs/tree.svg?width=650&height=150&src=pr&token={repository.image_token})](test.example.br/gh/{repository.slug}/pull/{pull.pullid}?src=pr&el=tree)",
            "",
            "```diff",
            "@@            Coverage Diff            @@",
            f"##             master      #{pull.pullid}   +/-   ##",
            "=========================================",
            "  Coverage     60.00%   60.00%           ",
            "  Complexity       10       10           ",
            "=========================================",
            "  Files             2        2           ",
            "  Lines            10       10           ",
            "  Branches          1        1           ",
            "=========================================",
            "  Hits              6        6           ",
            "  Misses            3        3           ",
            "  Partials          1        1           ",
            "```",
            "",
            f"| [Flag](test.example.br/gh/{repository.slug}/pull/{pull.pullid}/flags?src=pr&el=flags) | Coverage Δ | Complexity Δ | |",
            "|---|---|---|---|",
            f"| [unit](test.example.br/gh/{repository.slug}/pull/{pull.pullid}/flags?src=pr&el=flag) | `100.00% <100.00%> (ø)` | `0.00 <0.00> (ø)` | |",
            "",
            "Flags with carried forward coverage won't be shown. [Click here](https://docs.codecov.io/docs/carryforward-flags#carryforward-flags-in-the-pull-request-comment) to find out more.",
            "",
            f"| [Files with missing lines](test.example.br/gh/{repository.slug}/pull/{pull.pullid}?dropdown=coverage&src=pr&el=tree) | Coverage Δ | Complexity Δ | |",
            "|---|---|---|---|",
            f"| [file\\_1.go](test.example.br/gh/{repository.slug}/pull/{pull.pullid}?src=pr&el=tree&filepath=file_1.go#diff-ZmlsZV8xLmdv) | `62.50% <66.67%> (ø)` | `10.00 <0.00> (ø)` | |",
            "",
            "------",
            "",
            f"[Continue to review full report in "
            f"Codecov by Sentry](test.example.br/gh/{repository.slug}/pull/{pull.pullid}?dropdown=coverage&src=pr&el=continue).",
            "> **Legend** - [Click here to learn "
            "more](https://docs.codecov.io/docs/codecov-delta)",
            "> `Δ = absolute <relative> (impact)`, `ø = not affected`, `? = missing data`",
            f"> Powered by "
            f"[Codecov](test.example.br/gh/{repository.slug}/pull/{pull.pullid}?dropdown=coverage&src=pr&el=footer). "
            f"Last update "
            f"[{sample_comparison_no_change.project_coverage_base.commit.commitid[:7]}...{sample_comparison_no_change.head.commit.commitid[:7]}](test.example.br/gh/{repository.slug}/pull/{pull.pullid}?dropdown=coverage&src=pr&el=lastupdated). "
            f"Read the [comment docs](https://docs.codecov.io/docs/pull-request-comments).",
            "",
        ]
        li = 0
        for exp, res in zip(expected_result, result):
            li += 1
            assert exp == res
        assert result == expected_result

    @pytest.mark.django_db
    def test_build_message_negative_change(
        self,
        dbsession,
        mock_configuration,
        mock_repo_provider,
        sample_comparison_negative_change,
    ):
        mock_configuration.params["setup"]["codecov_dashboard_url"] = "test.example.br"
        comparison = sample_comparison_negative_change
        pull = comparison.pull
        notifier = CommentNotifier(
            repository=comparison.head.commit.repository,
            title="title",
            notifier_yaml_settings={"layout": "reach, diff, flags, files, footer"},
            notifier_site_settings=True,
            current_yaml={},
            repository_service=mock_repo_provider,
        )
        repository = comparison.head.commit.repository
        result = notifier.build_message(comparison)
        expected_result = [
            f"## [Codecov](test.example.br/gh/{repository.slug}/pull/{pull.pullid}?dropdown=coverage&src=pr&el=h1) Report",
            "All modified and coverable lines are covered by tests :white_check_mark:",
            f"> Project coverage is 50.00%. Comparing base [(`{comparison.project_coverage_base.commit.commitid[:7]}`)](test.example.br/gh/{repository.slug}/commit/{comparison.project_coverage_base.commit.commitid}?dropdown=coverage&el=desc) to head [(`{comparison.head.commit.commitid[:7]}`)](test.example.br/gh/{repository.slug}/commit/{comparison.head.commit.commitid}?dropdown=coverage&el=desc).",
            "",
            f"[![Impacted file tree graph](test.example.br/gh/{repository.slug}/pull/{pull.pullid}/graphs/tree.svg?width=650&height=150&src=pr&token={repository.image_token})](test.example.br/gh/{repository.slug}/pull/{pull.pullid}?src=pr&el=tree)",
            "",
            "```diff",
            "@@              Coverage Diff              @@",
            f"##             master      #{pull.pullid}       +/-   ##",
            "=============================================",
            "- Coverage     60.00%   50.00%   -10.00%     ",
            "- Complexity       10       11        +1     ",
            "=============================================",
            "  Files             2        2               ",
            "  Lines            10        6        -4     ",
            "  Branches          1        0        -1     ",
            "=============================================",
            "- Hits              6        3        -3     ",
            "  Misses            3        3               ",
            "+ Partials          1        0        -1     ",
            "```",
            "",
            f"| [Flag](test.example.br/gh/{repository.slug}/pull/{pull.pullid}/flags?src=pr&el=flags) | Coverage Δ | Complexity Δ | |",
            "|---|---|---|---|",
            f"| [integration](test.example.br/gh/{repository.slug}/pull/{pull.pullid}/flags?src=pr&el=flag) | `100.00% <ø> (?)` | `0.00 <ø> (?)` | |",
            f"| [unit](test.example.br/gh/{repository.slug}/pull/{pull.pullid}/flags?src=pr&el=flag) | `?` | `?` | |",
            "",
            "Flags with carried forward coverage won't be shown. [Click here](https://docs.codecov.io/docs/carryforward-flags#carryforward-flags-in-the-pull-request-comment) to find out more.",
            "",
            f"| [Files with missing lines](test.example.br/gh/{repository.slug}/pull/{pull.pullid}?dropdown=coverage&src=pr&el=tree) | Coverage Δ | Complexity Δ | |",
            "|---|---|---|---|",
            f"| [file\\_1.go](test.example.br/gh/{repository.slug}/pull/{pull.pullid}?src=pr&el=tree&filepath=file_1.go#diff-ZmlsZV8xLmdv) | `50.00% <ø> (-12.50%)` | `11.00 <0.00> (+1.00)` | :arrow_down: |",
            "",
            f"... and [1 file with indirect coverage changes](test.example.br/gh/{repository.slug}/pull/{pull.pullid}/indirect-changes?src=pr&el=tree-more)",
            "",
            "------",
            "",
            f"[Continue to review full report in "
            f"Codecov by Sentry](test.example.br/gh/{repository.slug}/pull/{pull.pullid}?dropdown=coverage&src=pr&el=continue).",
            "> **Legend** - [Click here to learn "
            "more](https://docs.codecov.io/docs/codecov-delta)",
            "> `Δ = absolute <relative> (impact)`, `ø = not affected`, `? = missing data`",
            f"> Powered by "
            f"[Codecov](test.example.br/gh/{repository.slug}/pull/{pull.pullid}?dropdown=coverage&src=pr&el=footer). "
            f"Last update "
            f"[{comparison.project_coverage_base.commit.commitid[:7]}...{comparison.head.commit.commitid[:7]}](test.example.br/gh/{repository.slug}/pull/{pull.pullid}?dropdown=coverage&src=pr&el=lastupdated). "
            f"Read the [comment docs](https://docs.codecov.io/docs/pull-request-comments).",
            "",
        ]
        for exp, res in zip(expected_result, result):
            assert exp == res
        assert result == expected_result

    @pytest.mark.django_db
    def test_build_message_negative_change_tricky_rounding(
        self,
        dbsession,
        mock_configuration,
        mock_repo_provider,
        sample_comparison_negative_change,
    ):
        # This example was taken from a real PR in which we had issues with rounding
        # That's why the numbers will be.... dramatic
        mock_configuration.params["setup"]["codecov_dashboard_url"] = "test.example.br"
        comparison = sample_comparison_negative_change
        pull = comparison.pull
        notifier = CommentNotifier(
            repository=comparison.head.commit.repository,
            title="title",
            notifier_yaml_settings={"layout": "diff"},
            notifier_site_settings=True,
            current_yaml={"coverage": {"precision": 2, "round": "down"}},
            repository_service=mock_repo_provider,
        )
        repository = comparison.head.commit.repository
        # Change the reports
        new_base_report = Report()
        new_base_file = ReportFile("file.py")
        # Produce numbers that we know can be tricky for rounding
        for i in range(1, 6760):
            new_base_file.append(i, ReportLine.create(coverage=1))
        for i in range(6760, 7631):
            new_base_file.append(i, ReportLine.create(coverage=0))
        new_base_report.append(new_base_file)
        comparison.project_coverage_base.report = ReadOnlyReport.create_from_report(
            new_base_report
        )
        new_head_report = Report()
        new_head_file = ReportFile("file.py")
        for i in range(1, 6758):
            new_head_file.append(i, ReportLine.create(coverage=1))
        for i in range(6758, 7632):
            new_head_file.append(i, ReportLine.create(coverage=0))
        new_head_report.append(new_head_file)
        comparison.head.report = ReadOnlyReport.create_from_report(new_head_report)
        result = notifier.build_message(comparison)
        expected_result = [
            f"## [Codecov](test.example.br/gh/{repository.slug}/pull/{pull.pullid}?dropdown=coverage&src=pr&el=h1) Report",
            "All modified and coverable lines are covered by tests :white_check_mark:",
            f"> Project coverage is 88.54%. Comparing base [(`{comparison.project_coverage_base.commit.commitid[:7]}`)](test.example.br/gh/{repository.slug}/commit/{comparison.project_coverage_base.commit.commitid}?dropdown=coverage&el=desc) to head [(`{comparison.head.commit.commitid[:7]}`)](test.example.br/gh/{repository.slug}/commit/{comparison.head.commit.commitid}?dropdown=coverage&el=desc).",
            "",
            "```diff",
            "@@            Coverage Diff             @@",
            f"##           master      #{pull.pullid}      +/-   ##",
            "==========================================",
            "- Coverage   88.58%   88.54%   -0.04%     ",
            "==========================================",
            "  Files           1        1              ",
            "  Lines        7630     7631       +1     ",
            "==========================================",
            "- Hits         6759     6757       -2     ",
            "- Misses        871      874       +3     ",
            "```",
            "",
        ]
        li = 0
        for exp, res in zip(expected_result, result):
            li += 1
            assert exp == res
        assert result == expected_result

    @pytest.mark.django_db
    def test_build_message_negative_change_tricky_rounding_newheader(
        self,
        dbsession,
        mock_configuration,
        mock_repo_provider,
        sample_comparison_negative_change,
    ):
        # This example was taken from a real PR in which we had issues with rounding
        # That's why the numbers will be.... dramatic
        mock_configuration.params["setup"]["codecov_dashboard_url"] = "test.example.br"
        comparison = sample_comparison_negative_change
        pull = comparison.pull
        notifier = CommentNotifier(
            repository=comparison.head.commit.repository,
            title="title",
            notifier_yaml_settings={"layout": "newheader"},
            notifier_site_settings=True,
            current_yaml={"coverage": {"precision": 2, "round": "down"}},
            repository_service=mock_repo_provider,
        )
        repository = comparison.head.commit.repository
        # Change the reports
        new_base_report = Report()
        new_base_file = ReportFile("file.py")
        # Produce numbers that we know can be tricky for rounding
        for i in range(1, 6760):
            new_base_file.append(i, ReportLine.create(coverage=1))
        for i in range(6760, 7631):
            new_base_file.append(i, ReportLine.create(coverage=0))
        new_base_report.append(new_base_file)
        comparison.project_coverage_base.report = ReadOnlyReport.create_from_report(
            new_base_report
        )
        new_head_report = Report()
        new_head_file = ReportFile("file.py")
        for i in range(1, 6758):
            new_head_file.append(i, ReportLine.create(coverage=1))
        for i in range(6758, 7632):
            new_head_file.append(i, ReportLine.create(coverage=0))
        new_head_report.append(new_head_file)
        comparison.head.report = ReadOnlyReport.create_from_report(new_head_report)
        result = notifier.build_message(comparison)
        expected_result = [
            f"## [Codecov](test.example.br/gh/{repository.slug}/pull/{pull.pullid}?dropdown=coverage&src=pr&el=h1) Report",
            "All modified and coverable lines are covered by tests :white_check_mark:",
            f"> Project coverage is 88.54%. Comparing base [(`{comparison.project_coverage_base.commit.commitid[:7]}`)](test.example.br/gh/{repository.slug}/commit/{comparison.project_coverage_base.commit.commitid}?dropdown=coverage&el=desc) to head [(`{comparison.head.commit.commitid[:7]}`)](test.example.br/gh/{repository.slug}/commit/{comparison.head.commit.commitid}?dropdown=coverage&el=desc).",
            "",
        ]
        li = 0
        for exp, res in zip(expected_result, result):
            li += 1
            assert exp == res
        assert result == expected_result

    @pytest.mark.django_db
    def test_build_message_show_carriedforward_flags_no_cf_coverage(
        self, dbsession, mock_configuration, mock_repo_provider, sample_comparison
    ):
        mock_configuration.params["setup"]["codecov_dashboard_url"] = "test.example.br"
        comparison = sample_comparison
        pull = comparison.pull
        notifier = CommentNotifier(
            repository=comparison.head.commit.repository,
            title="title",
            notifier_yaml_settings={
                "layout": "reach, diff, flags, files, footer",
                "show_carryforward_flags": True,
            },
            notifier_site_settings=True,
            current_yaml={},
            repository_service=mock_repo_provider,
        )
        repository = comparison.head.commit.repository
        result = notifier.build_message(comparison)
        expected_result = [
            f"## [Codecov](test.example.br/gh/{repository.slug}/pull/{pull.pullid}?dropdown=coverage&src=pr&el=h1) Report",
            "Attention: Patch coverage is `66.66667%` with `1 line` in your changes missing coverage. Please review.",
            f"> Project coverage is 60.00%. Comparing base [(`{sample_comparison.project_coverage_base.commit.commitid[:7]}`)](test.example.br/gh/{repository.slug}/commit/{sample_comparison.project_coverage_base.commit.commitid}?dropdown=coverage&el=desc) to head [(`{sample_comparison.head.commit.commitid[:7]}`)](test.example.br/gh/{repository.slug}/commit/{sample_comparison.head.commit.commitid}?dropdown=coverage&el=desc).",
            "",
            f"| [Files with missing lines](test.example.br/gh/{repository.slug}/pull/{pull.pullid}?dropdown=coverage&src=pr&el=tree) | Patch % | Lines |",
            "|---|---|---|",
            f"| [file\\_1.go](test.example.br/gh/{repository.slug}/pull/{pull.pullid}?src=pr&el=tree&filepath=file_1.go#diff-ZmlsZV8xLmdv) | 66.67% | [1 Missing :warning: ](test.example.br/gh/{repository.slug}/pull/{pull.pullid}?src=pr&el=tree) |",
            "",
            f"[![Impacted file tree graph](test.example.br/gh/{repository.slug}/pull/{pull.pullid}/graphs/tree.svg?width=650&height=150&src=pr&token={repository.image_token})](test.example.br/gh/{repository.slug}/pull/{pull.pullid}?src=pr&el=tree)",
            "",
            "```diff",
            "@@              Coverage Diff              @@",
            f"##             master      #{pull.pullid}       +/-   ##",
            "=============================================",
            "+ Coverage     50.00%   60.00%   +10.00%     ",
            "+ Complexity       11       10        -1     ",
            "=============================================",
            "  Files             2        2               ",
            "  Lines             6       10        +4     ",
            "  Branches          0        1        +1     ",
            "=============================================",
            "+ Hits              3        6        +3     ",
            "  Misses            3        3               ",
            "- Partials          0        1        +1     ",
            "```",
            "",
            f"| [Flag](test.example.br/gh/{repository.slug}/pull/{pull.pullid}/flags?src=pr&el=flags) | Coverage Δ | Complexity Δ | |",
            "|---|---|---|---|",
            f"| [integration](test.example.br/gh/{repository.slug}/pull/{pull.pullid}/flags?src=pr&el=flag) | `?` | `?` | |",
            f"| [unit](test.example.br/gh/{repository.slug}/pull/{pull.pullid}/flags?src=pr&el=flag) | `100.00% <100.00%> (?)` | `0.00 <0.00> (?)` | |",
            "",
            f"| [Files with missing lines](test.example.br/gh/{repository.slug}/pull/{pull.pullid}?dropdown=coverage&src=pr&el=tree) | Coverage Δ | Complexity Δ | |",
            "|---|---|---|---|",
            f"| [file\\_1.go](test.example.br/gh/{repository.slug}/pull/{pull.pullid}?src=pr&el=tree&filepath=file_1.go#diff-ZmlsZV8xLmdv) | `62.50% <66.67%> (+12.50%)` | `10.00 <0.00> (-1.00)` | :arrow_up: |",
            "",
            f"... and [1 file with indirect coverage changes](test.example.br/gh/{repository.slug}/pull/{pull.pullid}/indirect-changes?src=pr&el=tree-more)",
            "",
            "------",
            "",
            f"[Continue to review full report in "
            f"Codecov by Sentry](test.example.br/gh/{repository.slug}/pull/{pull.pullid}?dropdown=coverage&src=pr&el=continue).",
            "> **Legend** - [Click here to learn "
            "more](https://docs.codecov.io/docs/codecov-delta)",
            "> `Δ = absolute <relative> (impact)`, `ø = not affected`, `? = missing data`",
            f"> Powered by "
            f"[Codecov](test.example.br/gh/{repository.slug}/pull/{pull.pullid}?dropdown=coverage&src=pr&el=footer). "
            f"Last update "
            f"[{sample_comparison.project_coverage_base.commit.commitid[:7]}...{sample_comparison.head.commit.commitid[:7]}](test.example.br/gh/{repository.slug}/pull/{pull.pullid}?dropdown=coverage&src=pr&el=lastupdated). "
            f"Read the [comment docs](https://docs.codecov.io/docs/pull-request-comments).",
            "",
        ]
        for exp, res in zip(expected_result, result):
            assert exp == res
        assert result == expected_result

    @pytest.mark.django_db
    def test_build_message_with_without_flags(
        self,
        dbsession,
        mock_configuration,
        mock_repo_provider,
        sample_comparison_coverage_carriedforward,
    ):
        # Without flags table
        mock_configuration.params["setup"]["codecov_dashboard_url"] = "test.example.br"
        comparison = sample_comparison_coverage_carriedforward
        pull = comparison.pull
        notifier = CommentNotifier(
            repository=comparison.head.commit.repository,
            title="title",
            notifier_yaml_settings={
                "layout": "reach, diff, files, footer",
                "show_carryforward_flags": True,
            },
            notifier_site_settings=True,
            current_yaml={},
            repository_service=mock_repo_provider,
        )
        repository = comparison.head.commit.repository
        result = notifier.build_message(comparison)
        expected_result = [
            f"## [Codecov](test.example.br/gh/{repository.slug}/pull/{pull.pullid}?dropdown=coverage&src=pr&el=h1) Report",
            "All modified and coverable lines are covered by tests :white_check_mark:",
            f"> Project coverage is 65.38%. Comparing base [(`{comparison.project_coverage_base.commit.commitid[:7]}`)](test.example.br/gh/{repository.slug}/commit/{comparison.project_coverage_base.commit.commitid}?dropdown=coverage&el=desc) to head [(`{comparison.head.commit.commitid[:7]}`)](test.example.br/gh/{repository.slug}/commit/{comparison.head.commit.commitid}?dropdown=coverage&el=desc).",
            "",
            f"[![Impacted file tree graph](test.example.br/gh/{repository.slug}/pull/{pull.pullid}/graphs/tree.svg?width=650&height=150&src=pr&token={repository.image_token})](test.example.br/gh/{repository.slug}/pull/{pull.pullid}?src=pr&el=tree)",
            "",
            "```diff",
            "@@           Coverage Diff           @@",
            f"##           master      #{pull.pullid}   +/-   ##",
            "=======================================",
            "  Coverage   65.38%   65.38%           ",
            "=======================================",
            "  Files          15       15           ",
            "  Lines         208      208           ",
            "=======================================",
            "  Hits          136      136           ",
            "  Misses          4        4           ",
            "  Partials       68       68           ",
            "```",
            "",
            "------",
            "",
            f"[Continue to review full report in "
            f"Codecov by Sentry](test.example.br/gh/{repository.slug}/pull/{pull.pullid}?dropdown=coverage&src=pr&el=continue).",
            "> **Legend** - [Click here to learn "
            "more](https://docs.codecov.io/docs/codecov-delta)",
            "> `Δ = absolute <relative> (impact)`, `ø = not affected`, `? = missing data`",
            f"> Powered by "
            f"[Codecov](test.example.br/gh/{repository.slug}/pull/{pull.pullid}?dropdown=coverage&src=pr&el=footer). "
            f"Last update "
            f"[{comparison.project_coverage_base.commit.commitid[:7]}...{comparison.head.commit.commitid[:7]}](test.example.br/gh/{repository.slug}/pull/{pull.pullid}?dropdown=coverage&src=pr&el=lastupdated). "
            f"Read the [comment docs](https://docs.codecov.io/docs/pull-request-comments).",
            "",
        ]
        for exp, res in zip(expected_result, result):
            assert exp == res
        assert result == expected_result

        # With flags table
        mock_configuration.params["setup"]["codecov_dashboard_url"] = "test.example.br"
        comparison = sample_comparison_coverage_carriedforward
        pull = comparison.pull
        notifier = CommentNotifier(
            repository=comparison.head.commit.repository,
            title="title",
            notifier_yaml_settings={
                "layout": "reach, diff, flags, files, footer",
                "show_carryforward_flags": True,
            },
            notifier_site_settings=True,
            current_yaml={},
            repository_service=mock_repo_provider,
        )
        repository = comparison.head.commit.repository
        result = notifier.build_message(comparison)
        expected_result = [
            f"## [Codecov](test.example.br/gh/{repository.slug}/pull/{pull.pullid}?dropdown=coverage&src=pr&el=h1) Report",
            "All modified and coverable lines are covered by tests :white_check_mark:",
            f"> Project coverage is 65.38%. Comparing base [(`{comparison.project_coverage_base.commit.commitid[:7]}`)](test.example.br/gh/{repository.slug}/commit/{comparison.project_coverage_base.commit.commitid}?dropdown=coverage&el=desc) to head [(`{comparison.head.commit.commitid[:7]}`)](test.example.br/gh/{repository.slug}/commit/{comparison.head.commit.commitid}?dropdown=coverage&el=desc).",
            "",
            f"[![Impacted file tree graph](test.example.br/gh/{repository.slug}/pull/{pull.pullid}/graphs/tree.svg?width=650&height=150&src=pr&token={repository.image_token})](test.example.br/gh/{repository.slug}/pull/{pull.pullid}?src=pr&el=tree)",
            "",
            "```diff",
            "@@           Coverage Diff           @@",
            f"##           master      #{pull.pullid}   +/-   ##",
            "=======================================",
            "  Coverage   65.38%   65.38%           ",
            "=======================================",
            "  Files          15       15           ",
            "  Lines         208      208           ",
            "=======================================",
            "  Hits          136      136           ",
            "  Misses          4        4           ",
            "  Partials       68       68           ",
            "```",
            "",
            f"| [Flag](test.example.br/gh/{repository.slug}/pull/{pull.pullid}/flags?src=pr&el=flags) | Coverage Δ | | *Carryforward flag |",
            "|---|---|---|---|",
            f"| [enterprise](test.example.br/gh/{repository.slug}/pull/{pull.pullid}/flags?src=pr&el=flag) | `25.00% <ø> (ø)` | | Carriedforward from [1234567](test.example.br/gh/{repository.slug}/commit/123456789sha) |",
            f"| [integration](test.example.br/gh/{repository.slug}/pull/{pull.pullid}/flags?src=pr&el=flag) | `25.00% <ø> (ø)` | | Carriedforward |",
            f"| [unit](test.example.br/gh/{repository.slug}/pull/{pull.pullid}/flags?src=pr&el=flag) | `25.00% <ø> (ø)` | | |",
            "",
            "*This pull request uses carry forward flags. [Click here](https://docs.codecov.io/docs/carryforward-flags) to find out more."
            "",
            "",
            "------",
            "",
            f"[Continue to review full report in "
            f"Codecov by Sentry](test.example.br/gh/{repository.slug}/pull/{pull.pullid}?dropdown=coverage&src=pr&el=continue).",
            "> **Legend** - [Click here to learn "
            "more](https://docs.codecov.io/docs/codecov-delta)",
            "> `Δ = absolute <relative> (impact)`, `ø = not affected`, `? = missing data`",
            f"> Powered by "
            f"[Codecov](test.example.br/gh/{repository.slug}/pull/{pull.pullid}?dropdown=coverage&src=pr&el=footer). "
            f"Last update "
            f"[{comparison.project_coverage_base.commit.commitid[:7]}...{comparison.head.commit.commitid[:7]}](test.example.br/gh/{repository.slug}/pull/{pull.pullid}?dropdown=coverage&src=pr&el=lastupdated). "
            f"Read the [comment docs](https://docs.codecov.io/docs/pull-request-comments).",
            "",
        ]
        li = 0
        for exp, res in zip(expected_result, result):
            li += 1
            assert exp == res
        assert result == expected_result

    @pytest.mark.django_db
    def test_build_message_show_carriedforward_flags_has_cf_coverage(
        self,
        dbsession,
        mock_configuration,
        mock_repo_provider,
        sample_comparison_coverage_carriedforward,
    ):
        mock_configuration.params["setup"]["codecov_dashboard_url"] = "test.example.br"
        comparison = sample_comparison_coverage_carriedforward
        pull = comparison.pull
        notifier = CommentNotifier(
            repository=comparison.head.commit.repository,
            title="title",
            notifier_yaml_settings={
                "layout": "reach, diff, flags, files, footer",
                "show_carryforward_flags": True,
            },
            notifier_site_settings=True,
            current_yaml={},
            repository_service=mock_repo_provider,
        )
        repository = comparison.head.commit.repository
        result = notifier.build_message(comparison)
        expected_result = [
            f"## [Codecov](test.example.br/gh/{repository.slug}/pull/{pull.pullid}?dropdown=coverage&src=pr&el=h1) Report",
            "All modified and coverable lines are covered by tests :white_check_mark:",
            f"> Project coverage is 65.38%. Comparing base [(`{comparison.project_coverage_base.commit.commitid[:7]}`)](test.example.br/gh/{repository.slug}/commit/{comparison.project_coverage_base.commit.commitid}?dropdown=coverage&el=desc) to head [(`{comparison.head.commit.commitid[:7]}`)](test.example.br/gh/{repository.slug}/commit/{comparison.head.commit.commitid}?dropdown=coverage&el=desc).",
            "",
            f"[![Impacted file tree graph](test.example.br/gh/{repository.slug}/pull/{pull.pullid}/graphs/tree.svg?width=650&height=150&src=pr&token={repository.image_token})](test.example.br/gh/{repository.slug}/pull/{pull.pullid}?src=pr&el=tree)",
            "",
            "```diff",
            "@@           Coverage Diff           @@",
            f"##           master      #{pull.pullid}   +/-   ##",
            "=======================================",
            "  Coverage   65.38%   65.38%           ",
            "=======================================",
            "  Files          15       15           ",
            "  Lines         208      208           ",
            "=======================================",
            "  Hits          136      136           ",
            "  Misses          4        4           ",
            "  Partials       68       68           ",
            "```",
            "",
            f"| [Flag](test.example.br/gh/{repository.slug}/pull/{pull.pullid}/flags?src=pr&el=flags) | Coverage Δ | | *Carryforward flag |",
            "|---|---|---|---|",
            f"| [enterprise](test.example.br/gh/{repository.slug}/pull/{pull.pullid}/flags?src=pr&el=flag) | `25.00% <ø> (ø)` | | Carriedforward from [1234567](test.example.br/gh/{repository.slug}/commit/123456789sha) |",
            f"| [integration](test.example.br/gh/{repository.slug}/pull/{pull.pullid}/flags?src=pr&el=flag) | `25.00% <ø> (ø)` | | Carriedforward |",
            f"| [unit](test.example.br/gh/{repository.slug}/pull/{pull.pullid}/flags?src=pr&el=flag) | `25.00% <ø> (ø)` | | |",
            "",
            "*This pull request uses carry forward flags. [Click here](https://docs.codecov.io/docs/carryforward-flags) to find out more."
            "",
            "",
            "------",
            "",
            f"[Continue to review full report in "
            f"Codecov by Sentry](test.example.br/gh/{repository.slug}/pull/{pull.pullid}?dropdown=coverage&src=pr&el=continue).",
            "> **Legend** - [Click here to learn "
            "more](https://docs.codecov.io/docs/codecov-delta)",
            "> `Δ = absolute <relative> (impact)`, `ø = not affected`, `? = missing data`",
            f"> Powered by "
            f"[Codecov](test.example.br/gh/{repository.slug}/pull/{pull.pullid}?dropdown=coverage&src=pr&el=footer). "
            f"Last update "
            f"[{comparison.project_coverage_base.commit.commitid[:7]}...{comparison.head.commit.commitid[:7]}](test.example.br/gh/{repository.slug}/pull/{pull.pullid}?dropdown=coverage&src=pr&el=lastupdated). "
            f"Read the [comment docs](https://docs.codecov.io/docs/pull-request-comments).",
            "",
        ]
        li = 0
        for exp, res in zip(expected_result, result):
            li += 1
            assert exp == res
        assert result == expected_result

    @pytest.mark.django_db
    def test_build_message_hide_carriedforward_flags_has_cf_coverage(
        self,
        dbsession,
        mock_configuration,
        mock_repo_provider,
        sample_comparison_coverage_carriedforward,
    ):
        mock_configuration.params["setup"]["codecov_dashboard_url"] = "test.example.br"
        comparison = sample_comparison_coverage_carriedforward
        pull = comparison.pull
        notifier = CommentNotifier(
            repository=comparison.head.commit.repository,
            title="title",
            notifier_yaml_settings={
                "layout": "reach, diff, flags, files, footer",
                "show_carryforward_flags": False,
            },
            notifier_site_settings=True,
            current_yaml={},
            repository_service=mock_repo_provider,
        )
        repository = comparison.head.commit.repository
        result = notifier.build_message(comparison)
        expected_result = [
            f"## [Codecov](test.example.br/gh/{repository.slug}/pull/{pull.pullid}?dropdown=coverage&src=pr&el=h1) Report",
            "All modified and coverable lines are covered by tests :white_check_mark:",
            f"> Project coverage is 65.38%. Comparing base [(`{comparison.project_coverage_base.commit.commitid[:7]}`)](test.example.br/gh/{repository.slug}/commit/{comparison.project_coverage_base.commit.commitid}?dropdown=coverage&el=desc) to head [(`{comparison.head.commit.commitid[:7]}`)](test.example.br/gh/{repository.slug}/commit/{comparison.head.commit.commitid}?dropdown=coverage&el=desc).",
            "",
            f"[![Impacted file tree graph](test.example.br/gh/{repository.slug}/pull/{pull.pullid}/graphs/tree.svg?width=650&height=150&src=pr&token={repository.image_token})](test.example.br/gh/{repository.slug}/pull/{pull.pullid}?src=pr&el=tree)",
            "",
            "```diff",
            "@@           Coverage Diff           @@",
            f"##           master      #{pull.pullid}   +/-   ##",
            "=======================================",
            "  Coverage   65.38%   65.38%           ",
            "=======================================",
            "  Files          15       15           ",
            "  Lines         208      208           ",
            "=======================================",
            "  Hits          136      136           ",
            "  Misses          4        4           ",
            "  Partials       68       68           ",
            "```",
            "",
            f"| [Flag](test.example.br/gh/{repository.slug}/pull/{pull.pullid}/flags?src=pr&el=flags) | Coverage Δ | |",
            "|---|---|---|",
            f"| [unit](test.example.br/gh/{repository.slug}/pull/{pull.pullid}/flags?src=pr&el=flag) | `25.00% <ø> (ø)` | |",
            "",
            "Flags with carried forward coverage won't be shown. [Click here](https://docs.codecov.io/docs/carryforward-flags#carryforward-flags-in-the-pull-request-comment) to find out more."
            "",
            "",
            "------",
            "",
            f"[Continue to review full report in "
            f"Codecov by Sentry](test.example.br/gh/{repository.slug}/pull/{pull.pullid}?dropdown=coverage&src=pr&el=continue).",
            "> **Legend** - [Click here to learn "
            "more](https://docs.codecov.io/docs/codecov-delta)",
            "> `Δ = absolute <relative> (impact)`, `ø = not affected`, `? = missing data`",
            f"> Powered by "
            f"[Codecov](test.example.br/gh/{repository.slug}/pull/{pull.pullid}?dropdown=coverage&src=pr&el=footer). "
            f"Last update "
            f"[{comparison.project_coverage_base.commit.commitid[:7]}...{comparison.head.commit.commitid[:7]}](test.example.br/gh/{repository.slug}/pull/{pull.pullid}?dropdown=coverage&src=pr&el=lastupdated). "
            f"Read the [comment docs](https://docs.codecov.io/docs/pull-request-comments).",
            "",
        ]
        li = 0
        for exp, res in zip(expected_result, result):
            li += 1
            assert exp == res
        assert result == expected_result

<<<<<<< HEAD
    @pytest.mark.django_db
=======
    def test_build_message_default_layout(
        self,
        dbsession,
        mock_configuration,
        mock_repo_provider,
        sample_report_without_flags,
        sample_comparison,
    ):
        mock_configuration.params["setup"]["codecov_dashboard_url"] = "test.example.br"
        comparison = sample_comparison
        pull = comparison.pull
        notifier = CommentNotifier(
            repository=sample_comparison.head.commit.repository,
            title="title",
            notifier_yaml_settings={},
            notifier_site_settings=True,
            current_yaml={"codecov": {"ui": {"hide_complexity": True}}},
            repository_service=mock_repo_provider,
        )
        repository = sample_comparison.head.commit.repository
        result = notifier.build_message(comparison)
        expected_result = [
            f"## [Codecov](test.example.br/gh/{repository.slug}/pull/{pull.pullid}?dropdown=coverage&src=pr&el=h1) Report",
            "Attention: Patch coverage is `66.66667%` with `1 line` in your changes missing coverage. Please review.",
            f"> Project coverage is 60.00%. Comparing base [(`{sample_comparison.project_coverage_base.commit.commitid[:7]}`)](test.example.br/gh/{repository.slug}/commit/{sample_comparison.project_coverage_base.commit.commitid}?dropdown=coverage&el=desc) to head [(`{sample_comparison.head.commit.commitid[:7]}`)](test.example.br/gh/{repository.slug}/commit/{sample_comparison.head.commit.commitid}?dropdown=coverage&el=desc).",
            "",
        ]
        for exp, res in zip(expected_result, result):
            assert exp == res
        assert result == expected_result

>>>>>>> 5e92d543
    def test_send_actual_notification_spammy(
        self, dbsession, mock_configuration, mock_repo_provider, sample_comparison
    ):
        notifier = CommentNotifier(
            repository=sample_comparison.head.commit.repository,
            title="title",
            notifier_yaml_settings={
                "layout": "reach, diff, flags, files, footer",
                "behavior": "spammy",
            },
            notifier_site_settings=True,
            current_yaml={},
            repository_service=mock_repo_provider,
        )
        data = {"message": ["message"], "commentid": "12345", "pullid": 98}
        mock_repo_provider.post_comment.return_value = {"id": 9865}
        result = notifier.send_actual_notification(data)
        assert result.notification_attempted
        assert result.notification_successful
        assert result.explanation is None
        assert result.data_sent == data
        assert result.data_received == {"id": 9865}
        mock_repo_provider.post_comment.assert_called_with(98, "message")
        assert not mock_repo_provider.edit_comment.called
        assert not mock_repo_provider.delete_comment.called

    @pytest.mark.django_db
    def test_build_message_no_flags(
        self,
        dbsession,
        mock_configuration,
        mock_repo_provider,
        sample_report_without_flags,
        sample_comparison,
    ):
        mock_configuration.params["setup"]["codecov_dashboard_url"] = "test.example.br"
        pull = sample_comparison.pull
        notifier = CommentNotifier(
            repository=sample_comparison.head.commit.repository,
            title="title",
            notifier_yaml_settings={"layout": "reach, diff, flags, files, footer"},
            notifier_site_settings=True,
            current_yaml={},
            repository_service=mock_repo_provider,
        )
        sample_comparison.head.report = ReadOnlyReport.create_from_report(
            sample_report_without_flags
        )
        comparison = sample_comparison
        repository = sample_comparison.head.commit.repository
        result = notifier.build_message(sample_comparison)
        expected_result = [
            f"## [Codecov](test.example.br/gh/{repository.slug}/pull/{pull.pullid}?dropdown=coverage&src=pr&el=h1) Report",
            "Attention: Patch coverage is `66.66667%` with `1 line` in your changes missing coverage. Please review.",
            f"> Project coverage is 60.00%. Comparing base [(`{sample_comparison.project_coverage_base.commit.commitid[:7]}`)](test.example.br/gh/{repository.slug}/commit/{sample_comparison.project_coverage_base.commit.commitid}?dropdown=coverage&el=desc) to head [(`{sample_comparison.head.commit.commitid[:7]}`)](test.example.br/gh/{repository.slug}/commit/{sample_comparison.head.commit.commitid}?dropdown=coverage&el=desc).",
            "",
            f"| [Files with missing lines](test.example.br/gh/{repository.slug}/pull/{pull.pullid}?dropdown=coverage&src=pr&el=tree) | Patch % | Lines |",
            "|---|---|---|",
            f"| [file\\_1.go](test.example.br/gh/{repository.slug}/pull/{pull.pullid}?src=pr&el=tree&filepath=file_1.go#diff-ZmlsZV8xLmdv) | 66.67% | [1 Missing :warning: ](test.example.br/gh/{repository.slug}/pull/{pull.pullid}?src=pr&el=tree) |",
            "",
            f"[![Impacted file tree graph](test.example.br/gh/{repository.slug}/pull/{pull.pullid}/graphs/tree.svg?width=650&height=150&src=pr&token={repository.image_token})](test.example.br/gh/{repository.slug}/pull/{pull.pullid}?src=pr&el=tree)",
            "",
            "```diff",
            "@@              Coverage Diff              @@",
            f"##             master      #{pull.pullid}       +/-   ##",
            "=============================================",
            "+ Coverage     50.00%   60.00%   +10.00%     ",
            "+ Complexity       11       10        -1     ",
            "=============================================",
            "  Files             2        2               ",
            "  Lines             6       10        +4     ",
            "  Branches          0        1        +1     ",
            "=============================================",
            "+ Hits              3        6        +3     ",
            "  Misses            3        3               ",
            "- Partials          0        1        +1     ",
            "```",
            "",
            f"| [Flag](test.example.br/gh/{repository.slug}/pull/{pull.pullid}/flags?src=pr&el=flags) | Coverage Δ | Complexity Δ | |",
            "|---|---|---|---|",
            f"| [integration](test.example.br/gh/{repository.slug}/pull/{pull.pullid}/flags?src=pr&el=flag) | `?` | `?` | |",
            "",
            "Flags with carried forward coverage won't be shown. [Click here](https://docs.codecov.io/docs/carryforward-flags#carryforward-flags-in-the-pull-request-comment) to find out more.",
            "",
            f"| [Files with missing lines](test.example.br/gh/{repository.slug}/pull/{pull.pullid}?dropdown=coverage&src=pr&el=tree) | Coverage Δ | Complexity Δ | |",
            "|---|---|---|---|",
            f"| [file\\_1.go](test.example.br/gh/{repository.slug}/pull/{pull.pullid}?src=pr&el=tree&filepath=file_1.go#diff-ZmlsZV8xLmdv) | `62.50% <66.67%> (+12.50%)` | `10.00 <0.00> (-1.00)` | :arrow_up: |",
            "",
            f"... and [1 file with indirect coverage changes](test.example.br/gh/{repository.slug}/pull/{pull.pullid}/indirect-changes?src=pr&el=tree-more)",
            "",
            "------",
            "",
            f"[Continue to review full report in "
            f"Codecov by Sentry](test.example.br/gh/{repository.slug}/pull/{pull.pullid}?dropdown=coverage&src=pr&el=continue).",
            "> **Legend** - [Click here to learn "
            "more](https://docs.codecov.io/docs/codecov-delta)",
            "> `Δ = absolute <relative> (impact)`, `ø = not affected`, `? = missing data`",
            f"> Powered by "
            f"[Codecov](test.example.br/gh/{repository.slug}/pull/{pull.pullid}?dropdown=coverage&src=pr&el=footer). "
            f"Last update "
            f"[{comparison.project_coverage_base.commit.commitid[:7]}...{comparison.head.commit.commitid[:7]}](test.example.br/gh/{repository.slug}/pull/{pull.pullid}?dropdown=coverage&src=pr&el=lastupdated). "
            f"Read the [comment docs](https://docs.codecov.io/docs/pull-request-comments).",
            "",
        ]
        for exp, res in zip(expected_result, result):
            assert exp == res
        assert result == expected_result

    @pytest.mark.django_db
    def test_send_actual_notification_new_no_permissions(
        self, dbsession, mock_configuration, mock_repo_provider, sample_comparison
    ):
        notifier = CommentNotifier(
            repository=sample_comparison.head.commit.repository,
            title="title",
            notifier_yaml_settings={
                "layout": "reach, diff, flags, files, footer",
                "behavior": "new",
            },
            notifier_site_settings=True,
            current_yaml={},
            repository_service=mock_repo_provider,
        )
        data = {"message": ["message"], "commentid": "12345", "pullid": 98}
        mock_repo_provider.post_comment.return_value = {"id": 9865}
        mock_repo_provider.delete_comment.side_effect = TorngitClientError(
            "code", "response", "message"
        )
        result = notifier.send_actual_notification(data)
        assert result.notification_attempted
        assert not result.notification_successful
        assert result.explanation == "no_permissions"
        assert result.data_sent == data
        assert result.data_received is None
        mock_repo_provider.delete_comment.assert_called_with(98, "12345")
        assert not mock_repo_provider.post_comment.called
        assert not mock_repo_provider.edit_comment.called

    @pytest.mark.django_db
    def test_send_actual_notification_new(
        self, dbsession, mock_configuration, mock_repo_provider, sample_comparison
    ):
        notifier = CommentNotifier(
            repository=sample_comparison.head.commit.repository,
            title="title",
            notifier_yaml_settings={
                "layout": "reach, diff, flags, files, footer",
                "behavior": "new",
            },
            notifier_site_settings=True,
            current_yaml={},
            repository_service=mock_repo_provider,
        )
        data = {"message": ["message"], "commentid": "12345", "pullid": 98}
        mock_repo_provider.post_comment.return_value = {"id": 9865}
        mock_repo_provider.delete_comment.return_value = True
        result = notifier.send_actual_notification(data)
        assert result.notification_attempted
        assert result.notification_successful
        assert result.explanation is None
        assert result.data_sent == data
        assert result.data_received == {"id": 9865}
        mock_repo_provider.post_comment.assert_called_with(98, "message")
        assert not mock_repo_provider.edit_comment.called
        mock_repo_provider.delete_comment.assert_called_with(98, "12345")

    @pytest.mark.django_db
    def test_send_actual_notification_new_no_permissions_post(
        self, dbsession, mock_configuration, mock_repo_provider, sample_comparison
    ):
        notifier = CommentNotifier(
            repository=sample_comparison.head.commit.repository,
            title="title",
            notifier_yaml_settings={
                "layout": "reach, diff, flags, files, footer",
                "behavior": "new",
            },
            notifier_site_settings=True,
            current_yaml={},
            repository_service=mock_repo_provider,
        )
        data = {"message": ["message"], "commentid": None, "pullid": 98}
        mock_repo_provider.post_comment.side_effect = TorngitClientError(
            "code", "response", "message"
        )
        mock_repo_provider.edit_comment.side_effect = TorngitClientError(
            "code", "response", "message"
        )
        result = notifier.send_actual_notification(data)
        assert result.notification_attempted
        assert not result.notification_successful
        assert result.explanation == "comment_posting_permissions"
        assert result.data_sent == data
        assert result.data_received is None
        mock_repo_provider.post_comment.assert_called_with(98, "message")
        assert not mock_repo_provider.delete_comment.called
        assert not mock_repo_provider.edit_comment.called

    @pytest.mark.django_db
    def test_send_actual_notification_new_deleted_comment(
        self, dbsession, mock_configuration, mock_repo_provider, sample_comparison
    ):
        notifier = CommentNotifier(
            repository=sample_comparison.head.commit.repository,
            title="title",
            notifier_yaml_settings={
                "layout": "reach, diff, flags, files, footer",
                "behavior": "new",
            },
            notifier_site_settings=True,
            current_yaml={},
            repository_service=mock_repo_provider,
        )
        data = {"message": ["message"], "commentid": "12345", "pullid": 98}
        mock_repo_provider.post_comment.return_value = {"id": 9865}
        mock_repo_provider.delete_comment.side_effect = TorngitObjectNotFoundError(
            "response", "message"
        )
        result = notifier.send_actual_notification(data)
        assert result.notification_attempted
        assert result.notification_successful
        assert result.explanation is None
        assert result.data_sent == data
        assert result.data_received == {"id": 9865}
        mock_repo_provider.post_comment.assert_called_with(98, "message")
        assert not mock_repo_provider.edit_comment.called
        mock_repo_provider.delete_comment.assert_called_with(98, "12345")

    @pytest.mark.django_db
    def test_send_actual_notification_once_deleted_comment(
        self, dbsession, mock_configuration, mock_repo_provider, sample_comparison
    ):
        notifier = CommentNotifier(
            repository=sample_comparison.head.commit.repository,
            title="title",
            notifier_yaml_settings={
                "layout": "reach, diff, flags, files, footer",
                "behavior": "once",
            },
            notifier_site_settings=True,
            current_yaml={},
            repository_service=mock_repo_provider,
        )
        data = {"message": ["message"], "commentid": "12345", "pullid": 98}
        mock_repo_provider.post_comment.return_value = {"id": 9865}
        mock_repo_provider.edit_comment.side_effect = TorngitObjectNotFoundError(
            "response", "message"
        )
        result = notifier.send_actual_notification(data)
        assert result.notification_attempted is False
        assert result.notification_successful is None
        assert result.explanation == "comment_deleted"
        assert result.data_sent == data
        assert result.data_received is None
        assert not mock_repo_provider.post_comment.called
        mock_repo_provider.edit_comment.assert_called_with(98, "12345", "message")
        assert not mock_repo_provider.delete_comment.called

    @pytest.mark.django_db
    def test_send_actual_notification_once_non_existing_comment(
        self, dbsession, mock_configuration, mock_repo_provider, sample_comparison
    ):
        notifier = CommentNotifier(
            repository=sample_comparison.head.commit.repository,
            title="title",
            notifier_yaml_settings={
                "layout": "reach, diff, flags, files, footer",
                "behavior": "once",
            },
            notifier_site_settings=True,
            current_yaml={},
            repository_service=mock_repo_provider,
        )
        data = {"message": ["message"], "commentid": None, "pullid": 98}
        mock_repo_provider.post_comment.return_value = {"id": 9865}
        mock_repo_provider.edit_comment.side_effect = TorngitObjectNotFoundError(
            "response", "message"
        )
        result = notifier.send_actual_notification(data)
        assert result.notification_attempted
        assert result.notification_successful
        assert result.explanation is None
        assert result.data_sent == data
        assert result.data_received == {"id": 9865}
        mock_repo_provider.post_comment.assert_called_with(98, "message")
        assert not mock_repo_provider.delete_comment.called
        assert not mock_repo_provider.edit_comment.called

    @pytest.mark.django_db
    def test_send_actual_notification_once(
        self, dbsession, mock_configuration, mock_repo_provider, sample_comparison
    ):
        notifier = CommentNotifier(
            repository=sample_comparison.head.commit.repository,
            title="title",
            notifier_yaml_settings={
                "layout": "reach, diff, flags, files, footer",
                "behavior": "once",
            },
            notifier_site_settings=True,
            current_yaml={},
            repository_service=mock_repo_provider,
        )
        data = {"message": ["message"], "commentid": "12345", "pullid": 98}
        mock_repo_provider.post_comment.return_value = {"id": 9865}
        mock_repo_provider.edit_comment.return_value = {"id": "49"}
        result = notifier.send_actual_notification(data)
        assert result.notification_attempted
        assert result.notification_successful
        assert result.explanation is None
        assert result.data_sent == data
        assert result.data_received == {"id": "49"}
        assert not mock_repo_provider.post_comment.called
        mock_repo_provider.edit_comment.assert_called_with(98, "12345", "message")
        assert not mock_repo_provider.delete_comment.called

    @pytest.mark.django_db
    def test_send_actual_notification_once_no_permissions(
        self, dbsession, mock_configuration, mock_repo_provider, sample_comparison
    ):
        notifier = CommentNotifier(
            repository=sample_comparison.head.commit.repository,
            title="title",
            notifier_yaml_settings={
                "layout": "reach, diff, flags, files, footer",
                "behavior": "once",
            },
            notifier_site_settings=True,
            current_yaml={},
            repository_service=mock_repo_provider,
        )
        data = {"message": ["message"], "commentid": "12345", "pullid": 98}
        mock_repo_provider.post_comment.return_value = {"id": 9865}
        mock_repo_provider.edit_comment.side_effect = TorngitClientError(
            "code", "response", "message"
        )
        result = notifier.send_actual_notification(data)
        assert result.notification_attempted
        assert not result.notification_successful
        assert result.explanation == "no_permissions"
        assert result.data_sent == data
        assert result.data_received is None
        assert not mock_repo_provider.post_comment.called
        mock_repo_provider.edit_comment.assert_called_with(98, "12345", "message")
        assert not mock_repo_provider.delete_comment.called

    @pytest.mark.django_db
    def test_send_actual_notification_default(
        self, dbsession, mock_configuration, mock_repo_provider, sample_comparison
    ):
        notifier = CommentNotifier(
            repository=sample_comparison.head.commit.repository,
            title="title",
            notifier_yaml_settings={
                "layout": "reach, diff, flags, files, footer",
                "behavior": "default",
            },
            notifier_site_settings=True,
            current_yaml={},
            repository_service=mock_repo_provider,
        )
        data = {"message": ["message"], "commentid": "12345", "pullid": 98}
        mock_repo_provider.post_comment.return_value = {"id": 9865}
        mock_repo_provider.edit_comment.return_value = {"id": "49"}
        result = notifier.send_actual_notification(data)
        assert result.notification_attempted
        assert result.notification_successful
        assert result.explanation is None
        assert result.data_sent == data
        assert result.data_received == {"id": "49"}
        assert not mock_repo_provider.post_comment.called
        mock_repo_provider.edit_comment.assert_called_with(98, "12345", "message")
        assert not mock_repo_provider.delete_comment.called

    @pytest.mark.django_db
    def test_send_actual_notification_default_no_permissions_edit(
        self, dbsession, mock_configuration, mock_repo_provider, sample_comparison
    ):
        notifier = CommentNotifier(
            repository=sample_comparison.head.commit.repository,
            title="title",
            notifier_yaml_settings={
                "layout": "reach, diff, flags, files, footer",
                "behavior": "default",
            },
            notifier_site_settings=True,
            current_yaml={},
            repository_service=mock_repo_provider,
        )
        data = {"message": ["message"], "commentid": "12345", "pullid": 98}
        mock_repo_provider.post_comment.return_value = {"id": 9865}
        mock_repo_provider.edit_comment.side_effect = TorngitClientError(
            "code", "response", "message"
        )
        result = notifier.send_actual_notification(data)
        assert result.notification_attempted
        assert result.notification_successful
        assert result.explanation is None
        assert result.data_sent == data
        assert result.data_received == {"id": 9865}
        mock_repo_provider.post_comment.assert_called_with(98, "message")
        mock_repo_provider.edit_comment.assert_called_with(98, "12345", "message")
        assert not mock_repo_provider.delete_comment.called

    @pytest.mark.django_db
    def test_send_actual_notification_default_no_permissions_twice(
        self, dbsession, mock_configuration, mock_repo_provider, sample_comparison
    ):
        notifier = CommentNotifier(
            repository=sample_comparison.head.commit.repository,
            title="title",
            notifier_yaml_settings={
                "layout": "reach, diff, flags, files, footer",
                "behavior": "default",
            },
            notifier_site_settings=True,
            current_yaml={},
            repository_service=mock_repo_provider,
        )
        data = {"message": ["message"], "commentid": "12345", "pullid": 98}
        mock_repo_provider.post_comment.side_effect = TorngitClientError(
            "code", "response", "message"
        )
        mock_repo_provider.edit_comment.side_effect = TorngitClientError(
            "code", "response", "message"
        )
        result = notifier.send_actual_notification(data)
        assert result.notification_attempted
        assert not result.notification_successful
        assert result.explanation == "comment_posting_permissions"
        assert result.data_sent == data
        assert result.data_received is None
        mock_repo_provider.post_comment.assert_called_with(98, "message")
        mock_repo_provider.edit_comment.assert_called_with(98, "12345", "message")
        assert not mock_repo_provider.delete_comment.called

    @pytest.mark.django_db
    def test_send_actual_notification_default_comment_not_found(
        self, dbsession, mock_configuration, mock_repo_provider, sample_comparison
    ):
        notifier = CommentNotifier(
            repository=sample_comparison.head.commit.repository,
            title="title",
            notifier_yaml_settings={
                "layout": "reach, diff, flags, files, footer",
                "behavior": "default",
            },
            notifier_site_settings=True,
            current_yaml={},
            repository_service=mock_repo_provider,
        )
        data = {"message": ["message"], "commentid": "12345", "pullid": 98}
        mock_repo_provider.post_comment.return_value = {"id": 9865}
        mock_repo_provider.edit_comment.side_effect = TorngitObjectNotFoundError(
            "response", "message"
        )
        result = notifier.send_actual_notification(data)
        assert result.notification_attempted
        assert result.notification_successful
        assert result.explanation is None
        assert result.data_sent == data
        assert result.data_received == {"id": 9865}
        mock_repo_provider.edit_comment.assert_called_with(98, "12345", "message")
        mock_repo_provider.post_comment.assert_called_with(98, "message")
        assert not mock_repo_provider.delete_comment.called

    @pytest.mark.django_db
    def test_notify_no_pull_request(self, dbsession, sample_comparison_without_pull):
        notifier = CommentNotifier(
            repository=sample_comparison_without_pull.head.commit.repository,
            title="title",
            notifier_yaml_settings={
                "layout": "reach, diff, flags, files, footer",
                "behavior": "default",
            },
            notifier_site_settings=True,
            current_yaml={},
            repository_service=None,
        )
        result = notifier.notify(sample_comparison_without_pull)
        assert not result.notification_attempted
        assert result.notification_successful == False
        assert result.explanation == "no_pull_request"
        assert result.data_sent is None
        assert result.data_received is None

    @pytest.mark.django_db
    def test_notify_pull_head_doesnt_match(self, dbsession, sample_comparison):
        sample_comparison.pull.head = "aaaaaaaaaa"
        dbsession.flush()
        notifier = CommentNotifier(
            repository=sample_comparison.head.commit.repository,
            title="title",
            notifier_yaml_settings={
                "layout": "reach, diff, flags, files, footer",
                "behavior": "default",
            },
            notifier_site_settings=True,
            current_yaml={},
            repository_service=None,
        )
        result = notifier.notify(sample_comparison)
        assert not result.notification_attempted
        assert result.notification_successful is False
        assert result.explanation == "pull_head_does_not_match"
        assert result.data_sent is None
        assert result.data_received is None

    @pytest.mark.django_db
    def test_notify_pull_request_not_in_provider(
        self, dbsession, sample_comparison_database_pull_without_provider
    ):
        notifier = CommentNotifier(
            repository=sample_comparison_database_pull_without_provider.head.commit.repository,
            title="title",
            notifier_yaml_settings={
                "layout": "reach, diff, flags, files, footer",
                "behavior": "default",
            },
            notifier_site_settings=True,
            current_yaml={},
            repository_service=None,
        )
        result = notifier.notify(sample_comparison_database_pull_without_provider)
        assert not result.notification_attempted
        assert result.notification_successful is False
        assert result.explanation == "pull_request_not_in_provider"
        assert result.data_sent is None
        assert result.data_received is None

    @pytest.mark.django_db
    def test_notify_server_unreachable(self, mocker, dbsession, sample_comparison):
        mocked_send_actual_notification = mocker.patch.object(
            CommentNotifier,
            "send_actual_notification",
            side_effect=TorngitServerUnreachableError(),
        )
        mocked_build_message = mocker.patch.object(
            CommentNotifier, "build_message", return_value=["title", "content"]
        )
        notifier = CommentNotifier(
            repository=sample_comparison.head.commit.repository,
            title="title",
            notifier_yaml_settings={
                "layout": "reach, diff, flags, files, footer",
                "behavior": "default",
            },
            notifier_site_settings=True,
            current_yaml={},
            repository_service=None,
        )
        result = notifier.notify(sample_comparison)
        assert result.notification_attempted
        assert not result.notification_successful
        assert result.explanation == "provider_issue"
        assert result.data_sent == {
            "commentid": None,
            "message": ["title", "content"],
            "pullid": sample_comparison.pull.pullid,
        }
        assert result.data_received is None

    @pytest.mark.django_db
    def test_store_results(self, dbsession, sample_comparison):
        notifier = CommentNotifier(
            repository=sample_comparison.head.commit.repository,
            title="title",
            notifier_yaml_settings={
                "layout": "reach, diff, flags, files, footer",
                "behavior": "default",
            },
            notifier_site_settings=True,
            current_yaml={},
            repository_service=None,
        )
        result = NotificationResult(
            notification_attempted=True,
            notification_successful=True,
            explanation=None,
            data_sent=None,
            data_received={"id": 578263422},
        )
        notifier.store_results(sample_comparison, result)
        assert sample_comparison.pull.commentid == 578263422
        dbsession.flush()
        assert sample_comparison.pull.commentid == 578263422
        dbsession.refresh(sample_comparison.pull)
        assert sample_comparison.pull.commentid == "578263422"

    @pytest.mark.django_db
    def test_store_results_deleted_comment(self, dbsession, sample_comparison):
        sample_comparison.pull.commentid = 12
        dbsession.flush()
        notifier = CommentNotifier(
            repository=sample_comparison.head.commit.repository,
            title="title",
            notifier_yaml_settings={
                "layout": "reach, diff, flags, files, footer",
                "behavior": "default",
            },
            notifier_site_settings=True,
            current_yaml={},
            repository_service=None,
        )
        result = NotificationResult(
            notification_attempted=True,
            notification_successful=True,
            explanation=None,
            data_sent=None,
            data_received={"deleted_comment": True},
        )
        notifier.store_results(sample_comparison, result)
        assert sample_comparison.pull.commentid is None
        dbsession.flush()
        assert sample_comparison.pull.commentid is None
        dbsession.refresh(sample_comparison.pull)
        assert sample_comparison.pull.commentid is None

    @pytest.mark.django_db
    def test_store_results_no_succesfull_result(self, dbsession, sample_comparison):
        notifier = CommentNotifier(
            repository=sample_comparison.head.commit.repository,
            title="title",
            notifier_yaml_settings={
                "layout": "reach, diff, flags, files, footer",
                "behavior": "default",
            },
            notifier_site_settings=True,
            current_yaml={},
            repository_service=None,
        )
        result = NotificationResult(
            notification_attempted=True,
            notification_successful=False,
            explanation=None,
            data_sent=None,
            data_received={"id": "yadayada"},
        )
        notifier.store_results(sample_comparison, result)
        assert sample_comparison.pull.commentid is None
        dbsession.flush()
        assert sample_comparison.pull.commentid is None
        dbsession.refresh(sample_comparison.pull)
        assert sample_comparison.pull.commentid is None

    @pytest.mark.django_db
    def test_notify_unable_to_fetch_info(self, dbsession, mocker, sample_comparison):
        mocked_build_message = mocker.patch.object(
            CommentNotifier,
            "build_message",
            side_effect=TorngitClientError("code", "response", "message"),
        )
        notifier = CommentNotifier(
            repository=sample_comparison.head.commit.repository,
            title="title",
            notifier_yaml_settings={
                "layout": "reach, diff, flags, files, footer",
                "behavior": "default",
            },
            notifier_site_settings=True,
            current_yaml={},
            repository_service=None,
        )
        result = notifier.notify(sample_comparison)
        assert not result.notification_attempted
        assert result.notification_successful is False
        assert result.explanation == "unable_build_message"
        assert result.data_sent is None
        assert result.data_received is None

    @pytest.mark.django_db
    def test_notify_not_enough_builds(self, dbsession, sample_comparison):
        notifier = CommentNotifier(
            repository=sample_comparison.head.commit.repository,
            title="title",
            notifier_yaml_settings={
                "layout": "reach, diff, flags, files, footer",
                "behavior": "default",
                "after_n_builds": 5,
            },
            notifier_site_settings=True,
            current_yaml={},
            repository_service=None,
        )
        result = notifier.notify(sample_comparison)
        assert not result.notification_attempted
        assert result.notification_successful is False
        assert result.explanation == "not_enough_builds"
        assert result.data_sent is None
        assert result.data_received is None

    @pytest.mark.django_db
    @pytest.mark.asyncio
    @pytest.mark.parametrize("pull_state", ["open", "closed"])
    async def test_notify_with_enough_builds(
        self, dbsession, sample_comparison, mocker, pull_state
    ):
        build_message_mocker = mocker.patch.object(
            CommentNotifier,
            "build_message",
            return_value="message_test_notify_with_enough_builds",
        )
        send_comment_default_behavior_mocker = mocker.patch.object(
            CommentNotifier,
            "send_comment_default_behavior",
            return_value=dict(
                notification_attempted=True,
                notification_successful=True,
                explanation=None,
                data_received=None,
            ),
        )
        notifier = CommentNotifier(
            repository=sample_comparison.head.commit.repository,
            title="title",
            notifier_yaml_settings={
                "layout": "reach, diff, flags, files, footer",
                "behavior": "default",
                "after_n_builds": 1,
            },
            notifier_site_settings=True,
            current_yaml={},
            repository_service=mocker.MagicMock(),
        )
        sample_comparison.pull.state = pull_state
        dbsession.flush()
        dbsession.refresh(sample_comparison.pull)
        result = notifier.notify(sample_comparison)
        assert result.notification_attempted
        assert result.notification_successful
        assert result.explanation is None
        assert result.data_sent == {
            "commentid": None,
            "message": "message_test_notify_with_enough_builds",
            "pullid": sample_comparison.pull.pullid,
        }
        assert result.data_received is None

    @pytest.mark.django_db
    def test_notify_exact_same_report_diff_unrelated_report(
        self, sample_comparison_no_change, mock_repo_provider
    ):
        compare_result = {
            "diff": {
                "files": {
                    "README.md": {
                        "type": "modified",
                        "before": None,
                        "segments": [
                            {
                                "header": ["5", "8", "5", "9"],
                                "lines": [
                                    " Overview",
                                    " --------",
                                    " ",
                                    "-Main website: `Codecov <https://codecov.io/>`_.",
                                    "-Main website: `Codecov <https://codecov.io/>`_.",
                                    "+",
                                    "+website: `Codecov <https://codecov.io/>`_.",
                                    "+website: `Codecov <https://codecov.io/>`_.",
                                    " ",
                                    " .. code-block:: shell-session",
                                    " ",
                                ],
                            },
                            {
                                "header": ["46", "12", "47", "19"],
                                "lines": [
                                    " ",
                                    " You may need to configure a ``.coveragerc`` file. Learn more `here <http://coverage.readthedocs.org/en/latest/config.html>`_. Start with this `generic .coveragerc <https://gist.github.com/codecov-io/bf15bde2c7db1a011b6e>`_ for example.",
                                    " -",
                                ],
                            },
                        ],
                        "stats": {"added": 11, "removed": 4},
                    }
                }
            }
        }
        mock_repo_provider.get_compare.return_value = compare_result
        notifier = CommentNotifier(
            repository=sample_comparison_no_change.head.commit.repository,
            title="title",
            notifier_yaml_settings={
                "layout": "reach, diff, flags, files, footer",
                "behavior": "default",
                "after_n_builds": 1,
                "require_changes": [CoverageCommentRequiredChanges.any_change.value],
            },
            notifier_site_settings=True,
            current_yaml={},
            repository_service=mock_repo_provider,
        )
        res = notifier.notify(sample_comparison_no_change)
        assert res.notification_attempted is False
        assert res.notification_successful is False
        assert res.explanation == "changes_required"
        assert res.data_sent is None
        assert res.data_received is None

    @pytest.mark.django_db
    def test_notify_exact_same_report_diff_unrelated_report_update_comment(
        self, sample_comparison_no_change, mock_repo_provider
    ):
        compare_result = {
            "diff": {
                "files": {
                    "README.md": {
                        "type": "modified",
                        "before": None,
                        "segments": [
                            {
                                "header": ["5", "8", "5", "9"],
                                "lines": [
                                    " Overview",
                                    " --------",
                                    " ",
                                    "-Main website: `Codecov <https://codecov.io/>`_.",
                                    "-Main website: `Codecov <https://codecov.io/>`_.",
                                    "+",
                                    "+website: `Codecov <https://codecov.io/>`_.",
                                    "+website: `Codecov <https://codecov.io/>`_.",
                                    " ",
                                    " .. code-block:: shell-session",
                                    " ",
                                ],
                            },
                            {
                                "header": ["46", "12", "47", "19"],
                                "lines": [
                                    " ",
                                    " You may need to configure a ``.coveragerc`` file. Learn more `here <http://coverage.readthedocs.org/en/latest/config.html>`_. Start with this `generic .coveragerc <https://gist.github.com/codecov-io/bf15bde2c7db1a011b6e>`_ for example.",
                                    " -",
                                ],
                            },
                        ],
                        "stats": {"added": 11, "removed": 4},
                    }
                }
            }
        }
        mock_repo_provider.get_compare.return_value = compare_result
        sample_comparison_no_change.pull.commentid = 12
        mock_repo_provider.edit_comment.return_value = {"id": 12}
        notifier = CommentNotifier(
            repository=sample_comparison_no_change.head.commit.repository,
            title="title",
            notifier_yaml_settings={
                "layout": "reach, diff, flags, files, footer",
                "behavior": "default",
                "after_n_builds": 1,
                "require_changes": [CoverageCommentRequiredChanges.any_change.value],
            },
            notifier_site_settings=True,
            current_yaml={},
            repository_service=mock_repo_provider,
        )
        res = notifier.notify(sample_comparison_no_change)
        assert res.notification_attempted is True
        assert res.notification_successful is True
        mock_repo_provider.edit_comment.assert_called()

    @pytest.mark.django_db
    def test_message_hide_details_github(
        self, dbsession, mock_configuration, mock_repo_provider, sample_comparison
    ):
        mock_configuration.params["setup"]["codecov_dashboard_url"] = "test.example.br"
        comparison = sample_comparison
        comparison.repository_service.service = "github"
        pull = comparison.pull
        notifier = CommentNotifier(
            repository=sample_comparison.head.commit.repository,
            title="title",
            notifier_yaml_settings={"layout": "reach", "hide_comment_details": True},
            notifier_site_settings=True,
            current_yaml={},
            repository_service=mock_repo_provider,
        )
        repository = sample_comparison.head.commit.repository
        result = notifier.build_message(comparison)
        expected_result = [
            f"## [Codecov](test.example.br/gh/{repository.slug}/pull/{pull.pullid}?dropdown=coverage&src=pr&el=h1) Report",
            "Attention: Patch coverage is `66.66667%` with `1 line` in your changes missing coverage. Please review.",
            f"> Project coverage is 60.00%. Comparing base [(`{sample_comparison.project_coverage_base.commit.commitid[:7]}`)](test.example.br/gh/{repository.slug}/commit/{sample_comparison.project_coverage_base.commit.commitid}?dropdown=coverage&el=desc) to head [(`{sample_comparison.head.commit.commitid[:7]}`)](test.example.br/gh/{repository.slug}/commit/{sample_comparison.head.commit.commitid}?dropdown=coverage&el=desc).",
            "",
            "<details><summary>Additional details and impacted files</summary>\n",
            "",
            f"[![Impacted file tree graph](test.example.br/gh/{repository.slug}/pull/{pull.pullid}/graphs/tree.svg?width=650&height=150&src=pr&token={repository.image_token})](test.example.br/gh/{repository.slug}/pull/{pull.pullid}?src=pr&el=tree)",
            "",
            "</details>",
        ]
        li = 0
        for exp, res in zip(expected_result, result):
            li += 1
            assert exp == res
        assert result == expected_result

    @pytest.mark.django_db
    def test_message_announcements_only(
        self, dbsession, mock_configuration, mock_repo_provider, sample_comparison
    ):
        mock_configuration.params["setup"]["codecov_dashboard_url"] = "test.example.br"
        comparison = sample_comparison
        comparison.repository_service.service = "github"
        pull = comparison.pull
        notifier = CommentNotifier(
            repository=sample_comparison.head.commit.repository,
            title="title",
            notifier_yaml_settings={"layout": "announcements"},
            notifier_site_settings=True,
            current_yaml={},
            repository_service=mock_repo_provider,
        )
        repository = sample_comparison.head.commit.repository
        result = notifier.build_message(comparison)
        expected_result = [
            f"## [Codecov](test.example.br/gh/{repository.slug}/pull/{pull.pullid}?dropdown=coverage&src=pr&el=h1) Report",
            "Attention: Patch coverage is `66.66667%` with `1 line` in your changes missing coverage. Please review.",
            f"> Project coverage is 60.00%. Comparing base [(`{sample_comparison.project_coverage_base.commit.commitid[:7]}`)](test.example.br/gh/{repository.slug}/commit/{sample_comparison.project_coverage_base.commit.commitid}?dropdown=coverage&el=desc) to head [(`{sample_comparison.head.commit.commitid[:7]}`)](test.example.br/gh/{repository.slug}/commit/{sample_comparison.head.commit.commitid}?dropdown=coverage&el=desc).",
            "",
            ":mega: message",
            "",
        ]
        for exp, res in zip(expected_result, result):
            if exp == ":mega: message":
                # We might not know the selected message if there are multiple active ones
                assert res.startswith(":mega: ")
                message = res[7:]
                assert message in AnnouncementSectionWriter.current_active_messages
                # We have to change the expected line to pass the global check
                expected_result[4] = f":mega: {message}"
            else:
                assert exp == res
        assert result == expected_result

    @pytest.mark.django_db
    def test_message_hide_details_bitbucket(
        self, dbsession, mock_configuration, mock_repo_provider, sample_comparison
    ):
        mock_configuration.params["setup"]["codecov_dashboard_url"] = "test.example.br"
        comparison = sample_comparison
        comparison.repository_service.service = "bitbucket"
        pull = comparison.pull
        notifier = CommentNotifier(
            repository=sample_comparison.head.commit.repository,
            title="title",
            notifier_yaml_settings={"layout": "reach", "hide_comment_details": True},
            notifier_site_settings=True,
            current_yaml={},
            repository_service=mock_repo_provider,
        )
        repository = sample_comparison.head.commit.repository
        result = notifier.build_message(comparison)
        expected_result = [
            f"## [Codecov](test.example.br/gh/{repository.slug}/pull/{pull.pullid}?dropdown=coverage&src=pr&el=h1) Report",
            "Attention: Patch coverage is `66.66667%` with `1 line` in your changes missing coverage. Please review.",
            f"> Project coverage is 60.00%. Comparing base [(`{sample_comparison.project_coverage_base.commit.commitid[:7]}`)](test.example.br/gh/{repository.slug}/commit/{sample_comparison.project_coverage_base.commit.commitid}?dropdown=coverage&el=desc) to head [(`{sample_comparison.head.commit.commitid[:7]}`)](test.example.br/gh/{repository.slug}/commit/{sample_comparison.head.commit.commitid}?dropdown=coverage&el=desc).",
            "",
            f"[![Impacted file tree graph](test.example.br/gh/{repository.slug}/pull/{pull.pullid}/graphs/tree.svg?width=650&height=150&src=pr&token={repository.image_token})](test.example.br/gh/{repository.slug}/pull/{pull.pullid}?src=pr&el=tree)",
            "",
        ]
        li = 0
        for exp, res in zip(expected_result, result):
            li += 1
            assert exp == res
        assert result == expected_result


class TestFileSectionWriter(object):
    def test_filesection_no_extra_settings(self, sample_comparison, mocker):
        section_writer = FileSectionWriter(
            sample_comparison.head.commit.repository,
            "layout",
            show_complexity=False,
            settings={},
            current_yaml={},
        )
        changes = [
            Change(
                path="file_2.py",
                in_diff=True,
                totals=ReportTotals(
                    files=0,
                    lines=0,
                    hits=-2,
                    misses=1,
                    partials=0,
                    coverage=-23.333330000000004,
                    branches=0,
                    methods=0,
                    messages=0,
                    sessions=0,
                    complexity=0,
                    complexity_total=0,
                    diff=0,
                ),
            ),
            Change(
                path="unrelated.py",
                in_diff=False,
                totals=ReportTotals(
                    files=0,
                    lines=0,
                    hits=-3,
                    misses=2,
                    partials=0,
                    coverage=-43.333330000000004,
                    branches=0,
                    methods=0,
                    messages=0,
                    sessions=0,
                    complexity=0,
                    complexity_total=0,
                    diff=0,
                ),
            ),
            Change(path="added.py", new=True, in_diff=None, old_path=None, totals=None),
        ]
        lines = list(
            section_writer.write_section(
                sample_comparison,
                {
                    "files": {
                        "file_1.go": {
                            "type": "added",
                            "totals": ReportTotals(
                                lines=3,
                                hits=2,
                                misses=1,
                                coverage=66.66,
                                branches=0,
                                methods=0,
                                messages=0,
                                sessions=0,
                                complexity=0,
                                complexity_total=0,
                                diff=0,
                            ),
                        }
                    }
                },
                changes,
                links={"pull": "pull.link"},
            )
        )
        assert lines == [
            "| [Files with missing lines](pull.link?dropdown=coverage&src=pr&el=tree) | Coverage Δ | |",
            "|---|---|---|",
            "| [file\\_1.go](pull.link?src=pr&el=tree&filepath=file_1.go#diff-ZmlsZV8xLmdv) | `62.50% <66.66%> (+12.50%)` | :arrow_up: |",
            "",
            "... and [3 files with indirect coverage changes](pull.link/indirect-changes?src=pr&el=tree-more)",
        ]

    def test_get_tree_cell(self):
        typ = "added"
        path = "path/to/test_file.go"
        metrics = "| this is where the metrics go |"
        line = _get_tree_cell(
            typ=typ, path=path, metrics=metrics, compare="pull.link", is_critical=False
        )
        assert (
            line
            == f"| [path/to/test\\_file.go](pull.link?src=pr&el=tree&filepath=path%2Fto%2Ftest_file.go#diff-cGF0aC90by90ZXN0X2ZpbGUuZ28=) {metrics}"
        )

    def test_get_tree_cell_with_critical(self):
        typ = "added"
        path = "path/to/test_file.go"
        metrics = "| this is where the metrics go |"
        line = _get_tree_cell(
            typ=typ, path=path, metrics=metrics, compare="pull.link", is_critical=True
        )
        assert (
            line
            == f"| [path/to/test\\_file.go](pull.link?src=pr&el=tree&filepath=path%2Fto%2Ftest_file.go#diff-cGF0aC90by90ZXN0X2ZpbGUuZ28=) **Critical** {metrics}"
        )

    def test_file_with_critical(self, sample_comparison, mocker):
        critical_path_report = mocker.MagicMock(
            get_critical_files_filenames=mocker.MagicMock(
                return_value=["file_1.go", "added.py"]
            )
        )
        mocker.patch(
            "services.comparison.overlays.critical_path._load_critical_path_report",
            return_value=critical_path_report,
        )
        section_writer = FileSectionWriter(
            sample_comparison.head.commit.repository,
            "layout",
            show_complexity=False,
            settings={"show_critical_paths": True},
            current_yaml={},
        )
        changes = [
            Change(
                path="file_2.py",
                in_diff=True,
                totals=ReportTotals(
                    files=0,
                    lines=0,
                    hits=-2,
                    misses=1,
                    partials=0,
                    coverage=-23.333330000000004,
                    branches=0,
                    methods=0,
                    messages=0,
                    sessions=0,
                    complexity=0,
                    complexity_total=0,
                    diff=0,
                ),
            ),
            Change(
                path="unrelated.py",
                in_diff=False,
                totals=ReportTotals(
                    files=0,
                    lines=0,
                    hits=-3,
                    misses=2,
                    partials=0,
                    coverage=-43.333330000000004,
                    branches=0,
                    methods=0,
                    messages=0,
                    sessions=0,
                    complexity=0,
                    complexity_total=0,
                    diff=0,
                ),
            ),
            Change(path="added.py", new=True, in_diff=None, old_path=None, totals=None),
        ]
        lines = list(
            section_writer.write_section(
                sample_comparison,
                {
                    "files": {
                        "file_1.go": {
                            "type": "added",
                            "totals": ReportTotals(
                                lines=3,
                                hits=2,
                                misses=1,
                                coverage=66.66,
                                branches=0,
                                methods=0,
                                messages=0,
                                sessions=0,
                                complexity=0,
                                complexity_total=0,
                                diff=0,
                            ),
                        }
                    }
                },
                changes,
                links={"pull": "pull.link"},
            )
        )
        assert lines == [
            "| [Files with missing lines](pull.link?dropdown=coverage&src=pr&el=tree) | Coverage Δ | |",
            "|---|---|---|",
            "| [file\\_1.go](pull.link?src=pr&el=tree&filepath=file_1.go#diff-ZmlsZV8xLmdv) **Critical** | `62.50% <66.66%> (+12.50%)` | :arrow_up: |",
            "",
            "... and [3 files with indirect coverage changes](pull.link/indirect-changes?src=pr&el=tree-more)",
        ]

    def test_filesection_hide_project_cov(self, sample_comparison, mocker):
        section_writer = NewFilesSectionWriter(
            sample_comparison.head.commit.repository,
            "layout",
            show_complexity=False,
            settings={"hide_project_coverage": True},
            current_yaml={},
        )
        changes = [
            Change(
                path="unrelated.py",
                in_diff=False,
                totals=ReportTotals(
                    files=0,
                    lines=0,
                    hits=-3,
                    misses=2,
                    partials=0,
                    coverage=-43.333330000000004,
                    branches=0,
                    methods=0,
                    messages=0,
                    sessions=0,
                    complexity=0,
                    complexity_total=0,
                    diff=0,
                ),
            ),
            Change(path="added.py", new=True, in_diff=None, old_path=None, totals=None),
        ]
        lines = list(
            section_writer.write_section(
                sample_comparison,
                {
                    "files": {
                        "file_1.go": {
                            "type": "added",
                            "totals": ReportTotals(
                                lines=3,
                                hits=2,
                                misses=1,
                                coverage=66.66,
                                branches=0,
                                methods=0,
                                messages=0,
                                sessions=0,
                                complexity=0,
                                complexity_total=0,
                                diff=0,
                            ),
                        },
                        "file_2.py": {
                            "type": "added",
                            "totals": ReportTotals(
                                lines=3,
                                hits=-2,
                                misses=2,
                                partials=3,
                                coverage=-23.333330000000004,
                                branches=0,
                                methods=0,
                                messages=0,
                                sessions=0,
                                complexity=0,
                                complexity_total=0,
                                diff=0,
                            ),
                        },
                    }
                },
                changes,
                links={"pull": "pull.link"},
            )
        )
        assert lines == [
            "| [Files with missing lines](pull.link?dropdown=coverage&src=pr&el=tree) | Patch % | Lines |",
            "|---|---|---|",
            "| [file\\_2.py](pull.link?src=pr&el=tree&filepath=file_2.py#diff-ZmlsZV8yLnB5) | -23.33% | [2 Missing and 3 partials :warning: ](pull.link?src=pr&el=tree) |",
            "| [file\\_1.go](pull.link?src=pr&el=tree&filepath=file_1.go#diff-ZmlsZV8xLmdv) | 66.66% | [1 Missing :warning: ](pull.link?src=pr&el=tree) |",
        ]

    def test_filesection_hide_project_cov_with_changed_files_but_no_missing_lines(
        self, sample_comparison, mocker
    ):
        section_writer = NewFilesSectionWriter(
            sample_comparison.head.commit.repository,
            "layout",
            show_complexity=False,
            settings={"hide_project_coverage": True},
            current_yaml={},
        )
        changes = [
            Change(
                path="unrelated.py",
                in_diff=False,
                totals=ReportTotals(
                    files=0,
                    lines=0,
                    hits=-3,
                    misses=2,
                    partials=0,
                    coverage=-43.333330000000004,
                    branches=0,
                    methods=0,
                    messages=0,
                    sessions=0,
                    complexity=0,
                    complexity_total=0,
                    diff=0,
                ),
            ),
            Change(path="added.py", new=True, in_diff=None, old_path=None, totals=None),
        ]
        lines = list(
            section_writer.write_section(
                sample_comparison,
                {
                    "files": {
                        "file_1.go": {
                            "type": "added",
                            "totals": ReportTotals(
                                lines=3,
                                hits=3,
                                misses=0,
                                coverage=100.00,
                                branches=0,
                                methods=0,
                                messages=0,
                                sessions=0,
                                complexity=0,
                                complexity_total=0,
                                diff=0,
                            ),
                        },
                        "file_2.py": {
                            "type": "added",
                            "totals": ReportTotals(
                                lines=3,
                                hits=3,
                                misses=0,
                                partials=0,
                                coverage=-100.00,
                                branches=0,
                                methods=0,
                                messages=0,
                                sessions=0,
                                complexity=0,
                                complexity_total=0,
                                diff=0,
                            ),
                        },
                    }
                },
                changes,
                links={"pull": "pull.link"},
            )
        )
        assert lines == []

    def test_filesection_hide_project_cov_no_files_changed(
        self, sample_comparison, mocker
    ):
        section_writer = NewFilesSectionWriter(
            sample_comparison.head.commit.repository,
            "layout",
            show_complexity=False,
            settings={"hide_project_coverage": True},
            current_yaml={},
        )
        changes = [
            Change(
                path="unrelated.py",
                in_diff=False,
                totals=ReportTotals(
                    files=0,
                    lines=0,
                    hits=-3,
                    misses=2,
                    partials=0,
                    coverage=-43.333330000000004,
                    branches=0,
                    methods=0,
                    messages=0,
                    sessions=0,
                    complexity=0,
                    complexity_total=0,
                    diff=0,
                ),
            ),
            Change(path="added.py", new=True, in_diff=None, old_path=None, totals=None),
        ]
        lines = list(
            section_writer.write_section(
                sample_comparison,
                {"files": {}},
                changes,
                links={"pull": "pull.link"},
            )
        )
        assert lines == []


class TestImpactedEndpointWriter(object):
    def test_impacted_endpoints_table(
        self, sample_comparison, mocker, mock_repo_provider
    ):
        mock_repo_provider.get_compare.return_value = {
            "diff": {
                "files": {
                    "README.md": {
                        "type": "modified",
                        "before": None,
                        "segments": [
                            {
                                "header": ["5", "8", "5", "9"],
                                "lines": [
                                    " Overview",
                                    " --------",
                                    " ",
                                    "-Main website: `Codecov <https://codecov.io/>`_.",
                                    "-Main website: `Codecov <https://codecov.io/>`_.",
                                    "+",
                                    "+website: `Codecov <https://codecov.io/>`_.",
                                    "+website: `Codecov <https://codecov.io/>`_.",
                                    " ",
                                    " .. code-block:: shell-session",
                                    " ",
                                ],
                            },
                            {
                                "header": ["46", "12", "47", "19"],
                                "lines": [
                                    " ",
                                    " You may need to configure a ``.coveragerc`` file. Learn more `here <http://coverage.readthedocs.org/en/latest/config.html>`_. Start with this `generic .coveragerc <https://gist.github.com/codecov-io/bf15bde2c7db1a011b6e>`_ for example.",
                                    " -",
                                ],
                            },
                        ],
                        "stats": {"added": 11, "removed": 4},
                    }
                }
            }
        }
        mocker.patch.object(
            CriticalPathOverlay,
            "full_analyzer",
            new_callable=mocker.PropertyMock,
            return_value=mocker.MagicMock(
                find_impacted_endpoints=mocker.MagicMock(
                    return_value=[
                        {"group_name": "banana"},
                        {"group_name": "GET /apple"},
                    ]
                )
            ),
        )
        section_writer = ImpactedEntrypointsSectionWriter(
            sample_comparison.head.commit.repository,
            "layout",
            show_complexity=False,
            settings={},
            current_yaml={},
        )
        lines = list(
            section_writer.write_section(
                sample_comparison,
                {
                    "files": {
                        "file_1.go": {
                            "type": "added",
                            "totals": ReportTotals(
                                lines=3,
                                hits=2,
                                misses=1,
                                coverage=66.66,
                                branches=0,
                                methods=0,
                                messages=0,
                                sessions=0,
                                complexity=0,
                                complexity_total=0,
                                diff=0,
                            ),
                        }
                    }
                },
                [],
                links={"pull": "pull.link"},
            )
        )
        assert lines == ["| Related Entrypoints |", "|---|", "|banana|", "|GET /apple|"]

    def test_impacted_endpoints_table_empty_list_result(
        self, sample_comparison, mocker, mock_repo_provider
    ):
        mocker.patch.object(
            CriticalPathOverlay,
            "full_analyzer",
            new_callable=mocker.PropertyMock,
            return_value=mocker.MagicMock(
                find_impacted_endpoints=mocker.MagicMock(return_value=[])
            ),
        )
        section_writer = ImpactedEntrypointsSectionWriter(
            sample_comparison.head.commit.repository,
            "layout",
            show_complexity=False,
            settings={},
            current_yaml={},
        )
        lines = list(
            section_writer.write_section(
                sample_comparison,
                {
                    "files": {
                        "file_1.go": {
                            "type": "added",
                            "totals": ReportTotals(
                                lines=3,
                                hits=2,
                                misses=1,
                                coverage=66.66,
                                branches=0,
                                methods=0,
                                messages=0,
                                sessions=0,
                                complexity=0,
                                complexity_total=0,
                                diff=0,
                            ),
                        }
                    }
                },
                [],
                links={"pull": "pull.link"},
            )
        )
        assert lines == [
            "This change has been scanned for critical changes. [Learn more](https://docs.codecov.com/docs/impact-analysis)"
        ]

    def test_impacted_endpoints_table_none_result(
        self, sample_comparison, mocker, mock_repo_provider
    ):
        mocker.patch.object(
            CriticalPathOverlay,
            "full_analyzer",
            new_callable=mocker.PropertyMock,
            return_value=mocker.MagicMock(
                find_impacted_endpoints=mocker.MagicMock(return_value=None)
            ),
        )
        section_writer = ImpactedEntrypointsSectionWriter(
            sample_comparison.head.commit.repository,
            "layout",
            show_complexity=False,
            settings={},
            current_yaml={},
        )
        lines = list(
            section_writer.write_section(
                sample_comparison,
                {
                    "files": {
                        "file_1.go": {
                            "type": "added",
                            "totals": ReportTotals(
                                lines=3,
                                hits=2,
                                misses=1,
                                coverage=66.66,
                                branches=0,
                                methods=0,
                                messages=0,
                                sessions=0,
                                complexity=0,
                                complexity_total=0,
                                diff=0,
                            ),
                        }
                    }
                },
                [],
                links={"pull": "pull.link"},
            )
        )
        assert lines == []


class TestNewHeaderSectionWriter(object):
    def test_new_header_section_writer(self, mocker, sample_comparison):
        writer = HeaderSectionWriter(
            mocker.MagicMock(),
            mocker.MagicMock(),
            show_complexity=mocker.MagicMock(),
            settings={},
            current_yaml=mocker.MagicMock(),
        )
        mocker.patch(
            "services.notification.notifiers.mixins.message.sections.round_number",
            return_value=Decimal(0),
        )
        res = list(
            writer.write_section(
                sample_comparison,
                None,
                None,
                links={"pull": "urlurl", "base": "urlurl", "head": "headurl"},
            )
        )
        assert res == [
            "All modified and coverable lines are covered by tests :white_check_mark:",
            f"> Project coverage is 0%. Comparing base [(`{sample_comparison.project_coverage_base.commit.commitid[:7]}`)](urlurl?dropdown=coverage&el=desc) to head [(`{sample_comparison.head.commit.commitid[:7]}`)](headurl?dropdown=coverage&el=desc).",
        ]

    def test_new_header_section_writer_with_behind_by(self, mocker, sample_comparison):
        writer = HeaderSectionWriter(
            mocker.MagicMock(),
            mocker.MagicMock(),
            show_complexity=mocker.MagicMock(),
            settings={},
            current_yaml=mocker.MagicMock(),
        )
        mocker.patch(
            "services.notification.notifiers.mixins.message.sections.round_number",
            return_value=Decimal(0),
        )
        res = list(
            writer.write_section(
                sample_comparison,
                None,
                None,
                links={"pull": "urlurl", "base": "urlurl", "head": "headurl"},
                behind_by=3,
            )
        )
        assert res == [
            "All modified and coverable lines are covered by tests :white_check_mark:",
            f"> Project coverage is 0%. Comparing base [(`{sample_comparison.project_coverage_base.commit.commitid[:7]}`)](urlurl?dropdown=coverage&el=desc) to head [(`{sample_comparison.head.commit.commitid[:7]}`)](headurl?dropdown=coverage&el=desc).",
            "> Report is 3 commits behind head on master.",
        ]

    def test_new_header_section_writer_test_results_setup(
        self, mocker, sample_comparison
    ):
        sample_comparison.context = ComparisonContext(all_tests_passed=True)
        writer = HeaderSectionWriter(
            mocker.MagicMock(),
            mocker.MagicMock(),
            show_complexity=mocker.MagicMock(),
            settings={},
            current_yaml=mocker.MagicMock(),
        )
        mocker.patch(
            "services.notification.notifiers.mixins.message.sections.round_number",
            return_value=Decimal(0),
        )
        res = list(
            writer.write_section(
                sample_comparison,
                None,
                None,
                links={"pull": "urlurl", "base": "urlurl", "head": "headurl"},
            )
        )
        assert res == [
            "All modified and coverable lines are covered by tests :white_check_mark:",
            f"> Project coverage is 0%. Comparing base [(`{sample_comparison.project_coverage_base.commit.commitid[:7]}`)](urlurl?dropdown=coverage&el=desc) to head [(`{sample_comparison.head.commit.commitid[:7]}`)](headurl?dropdown=coverage&el=desc).",
            "",
            ":white_check_mark: All tests successful. No failed tests found.",
        ]

    def test_new_header_section_writer_test_results_error(
        self, mocker, sample_comparison
    ):
        sample_comparison.context = ComparisonContext(
            all_tests_passed=False,
            test_results_error=":x: We are unable to process any of the uploaded JUnit XML files. Please ensure your files are in the right format.",
        )
        writer = HeaderSectionWriter(
            mocker.MagicMock(),
            mocker.MagicMock(),
            show_complexity=mocker.MagicMock(),
            settings={},
            current_yaml=mocker.MagicMock(),
        )
        mocker.patch(
            "services.notification.notifiers.mixins.message.sections.round_number",
            return_value=Decimal(0),
        )
        res = list(
            writer.write_section(
                sample_comparison,
                None,
                None,
                links={"pull": "urlurl", "base": "urlurl", "head": "headurl"},
            )
        )
        assert res == [
            "All modified and coverable lines are covered by tests :white_check_mark:",
            f"> Project coverage is 0%. Comparing base [(`{sample_comparison.project_coverage_base.commit.commitid[:7]}`)](urlurl?dropdown=coverage&el=desc) to head [(`{sample_comparison.head.commit.commitid[:7]}`)](headurl?dropdown=coverage&el=desc).",
            "",
            ":x: We are unable to process any of the uploaded JUnit XML files. Please ensure your files are in the right format.",
        ]

    def test_new_header_section_writer_no_project_coverage(
        self, mocker, sample_comparison
    ):
        writer = HeaderSectionWriter(
            mocker.MagicMock(),
            mocker.MagicMock(),
            show_complexity=mocker.MagicMock(),
            settings={"hide_project_coverage": True},
            current_yaml=mocker.MagicMock(),
        )
        mocker.patch(
            "services.notification.notifiers.mixins.message.sections.round_number",
            return_value=Decimal(0),
        )
        res = list(
            writer.write_section(
                sample_comparison,
                None,
                None,
                links={"pull": "urlurl", "base": "urlurl", "head": "headurl"},
            )
        )
        assert res == [
            "All modified and coverable lines are covered by tests :white_check_mark:",
        ]

    def test_new_header_section_writer_no_project_coverage_test_results_setup(
        self, mocker, sample_comparison
    ):
        sample_comparison.context = ComparisonContext(all_tests_passed=True)
        writer = HeaderSectionWriter(
            mocker.MagicMock(),
            mocker.MagicMock(),
            show_complexity=mocker.MagicMock(),
            settings={"hide_project_coverage": True},
            current_yaml=mocker.MagicMock(),
        )
        mocker.patch(
            "services.notification.notifiers.mixins.message.sections.round_number",
            return_value=Decimal(0),
        )
        res = list(
            writer.write_section(
                sample_comparison,
                None,
                None,
                links={"pull": "urlurl", "base": "urlurl", "head": "headurl"},
            )
        )
        assert res == [
            "All modified and coverable lines are covered by tests :white_check_mark:",
            "",
            ":white_check_mark: All tests successful. No failed tests found.",
        ]

    def test_new_header_section_writer_no_project_coverage_test_results_error(
        self, mocker, sample_comparison
    ):
        sample_comparison.context = ComparisonContext(
            all_tests_passed=False,
            test_results_error=":x: We are unable to process any of the uploaded JUnit XML files. Please ensure your files are in the right format.",
        )
        writer = HeaderSectionWriter(
            mocker.MagicMock(),
            mocker.MagicMock(),
            show_complexity=mocker.MagicMock(),
            settings={"hide_project_coverage": True},
            current_yaml=mocker.MagicMock(),
        )
        mocker.patch(
            "services.notification.notifiers.mixins.message.sections.round_number",
            return_value=Decimal(0),
        )
        res = list(
            writer.write_section(
                sample_comparison,
                None,
                None,
                links={"pull": "urlurl", "base": "urlurl", "head": "headurl"},
            )
        )
        assert res == [
            "All modified and coverable lines are covered by tests :white_check_mark:",
            "",
            ":x: We are unable to process any of the uploaded JUnit XML files. Please ensure your files are in the right format.",
        ]


class TestAnnouncementsSectionWriter(object):
    def test_announcement_section_writer(self, mocker):
        writer = AnnouncementSectionWriter(
            mocker.MagicMock(),
            mocker.MagicMock(),
            mocker.MagicMock(),
            mocker.MagicMock(),
            mocker.MagicMock(),
        )
        res = list(writer.write_section(mocker.MagicMock()))
        assert len(res) == 1
        line = res[0]
        assert line.startswith(":mega: ")
        message = line[7:]
        assert message in AnnouncementSectionWriter.current_active_messages

    def test_announcement_section_writer_ats(self, mocker, create_sample_comparison):
        comparison = create_sample_comparison()
        current_yaml = UserYaml({})

        writer = AnnouncementSectionWriter(
            repository=comparison.head.commit.repository,
            layout=mocker.MagicMock(),
            show_complexity=mocker.MagicMock(),
            settings=mocker.MagicMock(),
            current_yaml=current_yaml,
        )
        writer.repository.language = "python"
        comparison.head.report._chunks = ["xx"] * 80_000_000

        res = list(writer.write_section(comparison))
        assert len(res) == 1
        line = res[0]
        assert line.startswith(":mega: ")
        assert "smart automated test selection" in line


class TestNewFooterSectionWriter(object):
    @patch.object(
        SHOW_IMPACT_ANALYSIS_DEPRECATION_MSG, "check_value", return_value=True
    )
    def test_footer_section_writer_in_github(self, mocker):
        writer = NewFooterSectionWriter(
            mocker.MagicMock(),
            mocker.MagicMock(),
            mocker.MagicMock(),
            settings={},
            current_yaml=mocker.MagicMock(),
        )
        mock_comparison = mocker.MagicMock()
        mock_comparison.repository_service.service = "github"
        res = list(
            writer.write_section(mock_comparison, {}, [], links={"pull": "pull.link"})
        )
        assert res == [
            "",
            "[:umbrella: View full report in Codecov by Sentry](pull.link?dropdown=coverage&src=pr&el=continue).   ",
            ":loudspeaker: Have feedback on the report? [Share it here](https://about.codecov.io/codecov-pr-comment-feedback/).",
        ]

    def test_footer_section_writer_in_gitlab(self, mocker):
        writer = NewFooterSectionWriter(
            mocker.MagicMock(),
            mocker.MagicMock(),
            mocker.MagicMock(),
            settings={},
            current_yaml=mocker.MagicMock(),
        )
        mock_comparison = mocker.MagicMock()
        mock_comparison.repository_service.service = "gitlab"
        res = list(
            writer.write_section(mock_comparison, {}, [], links={"pull": "pull.link"})
        )
        assert res == [
            "",
            "[:umbrella: View full report in Codecov by Sentry](pull.link?dropdown=coverage&src=pr&el=continue).   ",
            ":loudspeaker: Have feedback on the report? [Share it here](https://gitlab.com/codecov-open-source/codecov-user-feedback/-/issues/4).",
        ]

    def test_footer_section_writer_in_bitbucket(self, mocker):
        writer = NewFooterSectionWriter(
            mocker.MagicMock(),
            mocker.MagicMock(),
            mocker.MagicMock(),
            settings={},
            current_yaml=mocker.MagicMock(),
        )
        mock_comparison = mocker.MagicMock()
        mock_comparison.repository_service.service = "bitbucket"
        res = list(
            writer.write_section(mock_comparison, {}, [], links={"pull": "pull.link"})
        )
        assert res == [
            "",
            "[:umbrella: View full report in Codecov by Sentry](pull.link?dropdown=coverage&src=pr&el=continue).   ",
            ":loudspeaker: Have feedback on the report? [Share it here](https://gitlab.com/codecov-open-source/codecov-user-feedback/-/issues/4).",
        ]

    def test_footer_section_writer_with_project_cov_hidden(self, mocker):
        writer = NewFooterSectionWriter(
            mocker.MagicMock(),
            mocker.MagicMock(),
            mocker.MagicMock(),
            settings={
                "layout": "newheader, files, newfooter",
                "hide_project_coverage": True,
            },
            current_yaml={},
        )
        mock_comparison = mocker.MagicMock()
        mock_comparison.repository_service.service = "bitbucket"
        res = list(
            writer.write_section(mock_comparison, {}, [], links={"pull": "pull.link"})
        )
        assert res == [
            "",
            ":loudspeaker: Thoughts on this report? [Let us know!](https://about.codecov.io/pull-request-comment-report/)",
        ]


@pytest.mark.usefixtures("is_not_first_pull")
class TestCommentNotifierInNewLayout(object):
    @pytest.fixture(autouse=True)
    def mock_all_plans_and_tiers(self):
        mock_all_plans_and_tiers()

    @pytest.mark.django_db
    def test_create_message_files_section_with_critical_files_new_layout(
        self,
        dbsession,
        mock_configuration,
        mock_repo_provider,
        sample_comparison,
        mocker,
    ):
        comparison = sample_comparison
        mocker.patch.object(
            comparison,
            "get_diff",
            return_value={
                "files": {
                    "file_1.go": {
                        "type": "modified",
                        "before": None,
                        "segments": [
                            {
                                "header": ["105", "8", "105", "9"],
                                "lines": [
                                    " Overview",
                                    " --------",
                                    " ",
                                    "-Main website: `Codecov <https://codecov.io/>`_.",
                                    "-Main website: `Codecov <https://codecov.io/>`_.",
                                    "+",
                                    "+website: `Codecov <https://codecov.io/>`_.",
                                    "+website: `Codecov <https://codecov.io/>`_.",
                                    " ",
                                    " .. code-block:: shell-session",
                                    " ",
                                ],
                            },
                            {
                                "header": ["1046", "12", "1047", "19"],
                                "lines": [
                                    " ",
                                    " You may need to configure a ``.coveragerc`` file. Learn more",
                                    " ",
                                    "-We highly suggest adding `source` to your ``.coveragerc``",
                                    "+We highly suggest adding ``source`` to your ``.coveragerc`",
                                    " ",
                                    " .. code-block:: ini",
                                    " ",
                                    "    [run]",
                                    "    source=your_package_name",
                                    "+   ",
                                    "+If there are multiple sources, you instead should add ``include",
                                    "+",
                                    "+.. code-block:: ini",
                                    "+",
                                    "+   [run]",
                                    "+   include=your_package_name/*",
                                    " ",
                                    " unittests",
                                    " ---------",
                                ],
                            },
                            {
                                "header": ["10150", "5", "10158", "4"],
                                "lines": [
                                    " * Twitter: `@codecov <https://twitter.com/codecov>`_.",
                                    " * Email: `hello@codecov.io <hello@codecov.io>`_.",
                                    " ",
                                    "-We are happy to help if you have any questions. ",
                                    "-",
                                    "+We are happy to help if you have any questions. .",
                                ],
                            },
                        ],
                        "stats": {"added": 11, "removed": 4},
                    },
                    "file_2.py": {
                        "type": "modified",
                        "before": None,
                        "segments": [
                            {
                                "header": ["10", "8", "10", "9"],
                                "lines": [
                                    " Overview",
                                    " --------",
                                    " ",
                                    "-Main website: `Codecov <https://codecov.io/>`_.",
                                    "-Main website: `Codecov <https://codecov.io/>`_.",
                                    "+",
                                    "+website: `Codecov <https://codecov.io/>`_.",
                                    "+website: `Codecov <https://codecov.io/>`_.",
                                    " ",
                                    " .. code-block:: shell-session",
                                    " ",
                                ],
                            },
                            {
                                "header": ["50", "12", "51", "19"],
                                "lines": [
                                    " ",
                                    " You may need to configure a ``.coveragerc`` file. Learn more `here <http://coverage.readthedocs.org/en/latest/config.html>`_. Start with this `generic .coveragerc <https://gist.github.com/codecov-io/bf15bde2c7db1a011b6e>`_ for example.",
                                    " ",
                                    "-We highly suggest adding `source` to your ``.coveragerc`` which solves a number of issues collecting coverage.",
                                    "+We highly suggest adding ``source`` to your ``.coveragerc``, which solves a number of issues collecting coverage.",
                                    " ",
                                    " .. code-block:: ini",
                                    " ",
                                    "    [run]",
                                    "    source=your_package_name",
                                    "+   ",
                                    "+If there are multiple sources, you instead should add ``include`` to your ``.coveragerc``",
                                    "+",
                                    "+.. code-block:: ini",
                                    "+",
                                    "+   [run]",
                                    "+   include=your_package_name/*",
                                    " ",
                                    " unittests",
                                    " ---------",
                                ],
                            },
                        ],
                        "stats": {"added": 11, "removed": 4},
                    },
                }
            },
        )
        mocked_search_files_for_critical_changes = mocker.patch.object(
            CriticalPathOverlay,
            "search_files_for_critical_changes",
            return_value=["file_2.py"],
        )
        notifier = CommentNotifier(
            repository=sample_comparison.head.commit.repository,
            title="title",
            notifier_yaml_settings={
                "layout": "newheader,files,betaprofiling",
                "show_critical_paths": True,
            },
            notifier_site_settings=True,
            current_yaml={},
            repository_service=mock_repo_provider,
        )
        pull = comparison.pull
        repository = sample_comparison.head.commit.repository
        expected_result = [
            f"## [Codecov](https://app.codecov.io/gh/{repository.slug}/pull/{pull.pullid}?dropdown=coverage&src=pr&el=h1) Report",
            "All modified and coverable lines are covered by tests :white_check_mark:",
            f"> Project coverage is 60.00%. Comparing base [(`{sample_comparison.project_coverage_base.commit.commitid[:7]}`)](https://app.codecov.io/gh/{repository.slug}/commit/{sample_comparison.project_coverage_base.commit.commitid}?dropdown=coverage&el=desc) to head [(`{sample_comparison.head.commit.commitid[:7]}`)](https://app.codecov.io/gh/{repository.slug}/commit/{sample_comparison.head.commit.commitid}?dropdown=coverage&el=desc).",
            "",
            "Changes have been made to critical files, which contain lines commonly executed in production. [Learn more](https://docs.codecov.com/docs/impact-analysis)",
            "",
            f"| [Files with missing lines](https://app.codecov.io/gh/{repository.slug}/pull/{pull.pullid}?dropdown=coverage&src=pr&el=tree) | Coverage Δ | Complexity Δ | |",
            "|---|---|---|---|",
            f"| [file\\_1.go](https://app.codecov.io/gh/{repository.slug}/pull/{pull.pullid}?src=pr&el=tree&filepath=file_1.go#diff-ZmlsZV8xLmdv) | `62.50% <ø> (+12.50%)` | `10.00 <0.00> (-1.00)` | :arrow_up: |",
            f"| [file\\_2.py](https://app.codecov.io/gh/{repository.slug}/pull/{pull.pullid}?src=pr&el=tree&filepath=file_2.py#diff-ZmlsZV8yLnB5) **Critical** | `50.00% <ø> (ø)` | `0.00 <0.00> (ø)` | |",
            "",
        ]
        res = notifier.build_message(comparison)
        assert expected_result == res
        mocked_search_files_for_critical_changes.assert_called_with(
            {"file_2.py", "file_1.go"}
        )
        assert (
            mocked_search_files_for_critical_changes.call_count == 3
        )  # called 2 times by FilesSectionWriter and 1 time by NewFilesSectionWriter

    @pytest.mark.django_db
    def test_build_message_no_base_commit_new_layout(
        self,
        dbsession,
        mock_configuration,
        mock_repo_provider,
        sample_comparison_without_base_with_pull,
    ):
        mock_configuration.params["setup"]["codecov_dashboard_url"] = "test.example.br"
        comparison = sample_comparison_without_base_with_pull
        comparison.repository_service.service = "github"
        pull = comparison.pull
        notifier = CommentNotifier(
            repository=comparison.head.commit.repository,
            title="title",
            notifier_yaml_settings={
                "layout": "newheader, reach, diff, flags, files, newfooter"
            },
            notifier_site_settings=True,
            current_yaml={},
            repository_service=mock_repo_provider,
        )
        repository = comparison.head.commit.repository
        result = notifier.build_message(comparison)
        expected_result = [
            f"## [Codecov](test.example.br/gh/{repository.slug}/pull/{pull.pullid}?dropdown=coverage&src=pr&el=h1) Report",
            "Attention: Patch coverage is `66.66667%` with `1 line` in your changes missing coverage. Please review.",
            "> Please [upload](https://docs.codecov.com/docs/codecov-uploader) report for BASE (`master@cdf9aa4`). [Learn more](https://docs.codecov.io/docs/error-reference#section-missing-base-commit) about missing BASE report.",
            "",
            f"| [Files with missing lines](test.example.br/gh/{repository.slug}/pull/{pull.pullid}?dropdown=coverage&src=pr&el=tree) | Patch % | Lines |",
            "|---|---|---|",
            f"| [file\\_1.go](test.example.br/gh/{repository.slug}/pull/{pull.pullid}?src=pr&el=tree&filepath=file_1.go#diff-ZmlsZV8xLmdv) | 66.67% | [1 Missing :warning: ](test.example.br/gh/{repository.slug}/pull/{pull.pullid}?src=pr&el=tree) |",
            "",
            f"[![Impacted file tree graph](test.example.br/gh/{repository.slug}/pull/{pull.pullid}/graphs/tree.svg?width=650&height=150&src=pr&token={repository.image_token})](test.example.br/gh/{repository.slug}/pull/{pull.pullid}?src=pr&el=tree)",
            "",
            "```diff",
            "@@            Coverage Diff            @@",
            f"##             master      #{pull.pullid}   +/-   ##",
            "=========================================",
            "  Coverage          ?   60.00%           ",
            "  Complexity        ?       10           ",
            "=========================================",
            "  Files             ?        2           ",
            "  Lines             ?       10           ",
            "  Branches          ?        1           ",
            "=========================================",
            "  Hits              ?        6           ",
            "  Misses            ?        3           ",
            "  Partials          ?        1           ",
            "```",
            "",
            f"| [Flag](test.example.br/gh/{repository.slug}/pull/{pull.pullid}/flags?src=pr&el=flags) | Coverage Δ | Complexity Δ | |",
            "|---|---|---|---|",
            f"| [unit](test.example.br/gh/{repository.slug}/pull/{pull.pullid}/flags?src=pr&el=flag) | `100.00% <100.00%> (?)` | `0.00 <0.00> (?)` | |",
            "",
            "Flags with carried forward coverage won't be shown. [Click here](https://docs.codecov.io/docs/carryforward-flags#carryforward-flags-in-the-pull-request-comment) to find out more.",
            "",
            f"| [Files with missing lines](test.example.br/gh/{repository.slug}/pull/{pull.pullid}?dropdown=coverage&src=pr&el=tree) | Coverage Δ | Complexity Δ | |",
            "|---|---|---|---|",
            f"| [file\\_1.go](test.example.br/gh/{repository.slug}/pull/{pull.pullid}?src=pr&el=tree&filepath=file_1.go#diff-ZmlsZV8xLmdv) | `62.50% <66.67%> (ø)` | `10.00 <0.00> (?)` | |",
            "",
            "",
            f"[:umbrella: View full report in Codecov by Sentry](test.example.br/gh/{repository.slug}/pull/{pull.pullid}?dropdown=coverage&src=pr&el=continue).   ",
            ":loudspeaker: Have feedback on the report? [Share it here](https://about.codecov.io/codecov-pr-comment-feedback/).",
            "",
        ]
        for exp, res in zip(expected_result, result):
            assert exp == res
        assert result == expected_result

    @pytest.mark.django_db
    def test_build_message_no_base_report_new_layout(
        self,
        dbsession,
        mock_configuration,
        mock_repo_provider,
        sample_comparison_without_base_report,
    ):
        mock_configuration.params["setup"]["codecov_dashboard_url"] = "test.example.br"
        comparison = sample_comparison_without_base_report
        comparison.repository_service.service = "github"
        pull = comparison.pull
        notifier = CommentNotifier(
            repository=comparison.head.commit.repository,
            title="title",
            notifier_yaml_settings={
                "layout": "newheader, reach, diff, flags, files, newfooter",
                "hide_comment_details": True,
            },
            notifier_site_settings=True,
            current_yaml={},
            repository_service=mock_repo_provider,
        )
        repository = comparison.head.commit.repository
        result = notifier.build_message(comparison)
        expected_result = [
            f"## [Codecov](test.example.br/gh/{repository.slug}/pull/{pull.pullid}?dropdown=coverage&src=pr&el=h1) Report",
            "Attention: Patch coverage is `66.66667%` with `1 line` in your changes missing coverage. Please review.",
            f"> Please [upload](https://docs.codecov.com/docs/codecov-uploader) report for BASE (`master@{comparison.project_coverage_base.commit.commitid[:7]}`). [Learn more](https://docs.codecov.io/docs/error-reference#section-missing-base-commit) about missing BASE report.",
            "",
            f"| [Files with missing lines](test.example.br/gh/{repository.slug}/pull/{pull.pullid}?dropdown=coverage&src=pr&el=tree) | Patch % | Lines |",
            "|---|---|---|",
            f"| [file\\_1.go](test.example.br/gh/{repository.slug}/pull/{pull.pullid}?src=pr&el=tree&filepath=file_1.go#diff-ZmlsZV8xLmdv) | 66.67% | [1 Missing :warning: ](test.example.br/gh/{repository.slug}/pull/{pull.pullid}?src=pr&el=tree) |",
            "",
            "<details><summary>Additional details and impacted files</summary>\n",
            "",
            f"[![Impacted file tree graph](test.example.br/gh/{repository.slug}/pull/{pull.pullid}/graphs/tree.svg?width=650&height=150&src=pr&token={repository.image_token})](test.example.br/gh/{repository.slug}/pull/{pull.pullid}?src=pr&el=tree)",
            "",
            "```diff",
            "@@            Coverage Diff            @@",
            f"##             master      #{pull.pullid}   +/-   ##",
            "=========================================",
            "  Coverage          ?   60.00%           ",
            "  Complexity        ?       10           ",
            "=========================================",
            "  Files             ?        2           ",
            "  Lines             ?       10           ",
            "  Branches          ?        1           ",
            "=========================================",
            "  Hits              ?        6           ",
            "  Misses            ?        3           ",
            "  Partials          ?        1           ",
            "```",
            "",
            f"| [Flag](test.example.br/gh/{repository.slug}/pull/{pull.pullid}/flags?src=pr&el=flags) | Coverage Δ | Complexity Δ | |",
            "|---|---|---|---|",
            f"| [unit](test.example.br/gh/{repository.slug}/pull/{pull.pullid}/flags?src=pr&el=flag) | `100.00% <100.00%> (?)` | `0.00 <0.00> (?)` | |",
            "",
            "Flags with carried forward coverage won't be shown. [Click here](https://docs.codecov.io/docs/carryforward-flags#carryforward-flags-in-the-pull-request-comment) to find out more.",
            "",
            f"| [Files with missing lines](test.example.br/gh/{repository.slug}/pull/{pull.pullid}?dropdown=coverage&src=pr&el=tree) | Coverage Δ | Complexity Δ | |",
            "|---|---|---|---|",
            f"| [file\\_1.go](test.example.br/gh/{repository.slug}/pull/{pull.pullid}?src=pr&el=tree&filepath=file_1.go#diff-ZmlsZV8xLmdv) | `62.50% <66.67%> (ø)` | `10.00 <0.00> (?)` | |",
            "",
            "</details>",
            "",
            f"[:umbrella: View full report in Codecov by Sentry](test.example.br/gh/{repository.slug}/pull/{pull.pullid}?dropdown=coverage&src=pr&el=continue).   ",
            ":loudspeaker: Have feedback on the report? [Share it here](https://about.codecov.io/codecov-pr-comment-feedback/).",
            "",
        ]
        for exp, res in zip(expected_result, result):
            assert exp == res
        assert result == expected_result

    @pytest.mark.django_db
    def test_build_message_no_project_coverage(
        self,
        dbsession,
        mock_configuration,
        mock_repo_provider,
        sample_comparison,
    ):
        mock_configuration.params["setup"]["codecov_dashboard_url"] = "test.example.br"
        comparison = sample_comparison
        comparison.repository_service.service = "github"
        pull = comparison.pull
        notifier = CommentNotifier(
            repository=comparison.head.commit.repository,
            title="title",
            notifier_yaml_settings={
                "layout": "newheader, newfiles, newfooter",
                "hide_project_coverage": True,
            },
            notifier_site_settings=True,
            current_yaml={},
            repository_service=mock_repo_provider,
        )
        repository = comparison.head.commit.repository
        result = notifier.build_message(comparison)
        pull_url = f"test.example.br/gh/{repository.slug}/pull/{pull.pullid}"
        expected_result = [
            f"## [Codecov]({pull_url}?dropdown=coverage&src=pr&el=h1) Report",
            "Attention: Patch coverage is `66.66667%` with `1 line` in your changes missing coverage. Please review.",
            "",
            f"| [Files with missing lines]({pull_url}?dropdown=coverage&src=pr&el=tree) | Patch % | Lines |",
            "|---|---|---|",
            f"| [file\\_1.go]({pull_url}?src=pr&el=tree&filepath=file_1.go#diff-ZmlsZV8xLmdv) | 66.67% | [1 Missing :warning: ]({pull_url}?src=pr&el=tree) |",
            "",
            "",
            ":loudspeaker: Thoughts on this report? [Let us know!](https://about.codecov.io/pull-request-comment-report/)",
            "",
        ]
        for exp, res in zip(expected_result, result):
            assert exp == res
        assert result == expected_result

    @pytest.mark.django_db
    def test_build_message_no_project_coverage_files(
        self,
        dbsession,
        mock_configuration,
        mock_repo_provider,
        sample_comparison,
    ):
        mock_configuration.params["setup"]["codecov_dashboard_url"] = "test.example.br"
        comparison = sample_comparison
        comparison.repository_service.service = "github"
        pull = comparison.pull
        notifier = CommentNotifier(
            repository=comparison.head.commit.repository,
            title="title",
            notifier_yaml_settings={
                "layout": "newheader, files, newfooter",
                "hide_project_coverage": True,
            },
            notifier_site_settings=True,
            current_yaml={},
            repository_service=mock_repo_provider,
        )
        repository = comparison.head.commit.repository
        result = notifier.build_message(comparison)
        pull_url = f"test.example.br/gh/{repository.slug}/pull/{pull.pullid}"
        expected_result = [
            f"## [Codecov]({pull_url}?dropdown=coverage&src=pr&el=h1) Report",
            "Attention: Patch coverage is `66.66667%` with `1 line` in your changes missing coverage. Please review.",
            "",
            f"| [Files with missing lines]({pull_url}?dropdown=coverage&src=pr&el=tree) | Patch % | Lines |",
            "|---|---|---|",
            f"| [file\\_1.go]({pull_url}?src=pr&el=tree&filepath=file_1.go#diff-ZmlsZV8xLmdv) | 66.67% | [1 Missing :warning: ]({pull_url}?src=pr&el=tree) |",
            "",
            f"| [Files with missing lines]({pull_url}?dropdown=coverage&src=pr&el=tree) | Coverage Δ | Complexity Δ | |",
            "|---|---|---|---|",
            f"| [file\\_1.go]({pull_url}?src=pr&el=tree&filepath=file_1.go#diff-ZmlsZV8xLmdv) | `62.50% <66.67%> (+12.50%)` | `10.00 <0.00> (-1.00)` | :arrow_up: |",
            "",
            f"... and [1 file with indirect coverage changes]({pull_url}/indirect-changes?src=pr&el=tree-more)",
            "",
            "",
            ":loudspeaker: Thoughts on this report? [Let us know!](https://about.codecov.io/pull-request-comment-report/)",
            "",
        ]
        assert result == expected_result
        for exp, res in zip(expected_result, result):
            assert exp == res

    @pytest.mark.django_db
    def test_build_message_no_project_coverage_condensed_yaml_configs(
        self,
        dbsession,
        mock_configuration,
        mock_repo_provider,
        sample_comparison,
    ):
        mock_configuration.params["setup"]["codecov_dashboard_url"] = "test.example.br"
        comparison = sample_comparison
        comparison.repository_service.service = "github"
        pull = comparison.pull
        notifier = CommentNotifier(
            repository=comparison.head.commit.repository,
            title="title",
            notifier_yaml_settings={
                "layout": "condensed_header, condensed_files, condensed_footer",
                "hide_project_coverage": True,
            },
            notifier_site_settings=True,
            current_yaml={},
            repository_service=mock_repo_provider,
        )
        repository = comparison.head.commit.repository
        result = notifier.build_message(comparison)
        pull_url = f"test.example.br/gh/{repository.slug}/pull/{pull.pullid}"
        expected_result = [
            f"## [Codecov]({pull_url}?dropdown=coverage&src=pr&el=h1) Report",
            "Attention: Patch coverage is `66.66667%` with `1 line` in your changes missing coverage. Please review.",
            "",
            f"| [Files with missing lines]({pull_url}?dropdown=coverage&src=pr&el=tree) | Patch % | Lines |",
            "|---|---|---|",
            f"| [file\\_1.go]({pull_url}?src=pr&el=tree&filepath=file_1.go#diff-ZmlsZV8xLmdv) | 66.67% | [1 Missing :warning: ]({pull_url}?src=pr&el=tree) |",
            "",
            "",
            ":loudspeaker: Thoughts on this report? [Let us know!](https://about.codecov.io/pull-request-comment-report/)",
            "",
        ]
        for exp, res in zip(expected_result, result):
            assert exp == res
        assert result == expected_result

    @pytest.mark.django_db
    def test_build_message_head_and_pull_head_differ_new_layout(
        self,
        dbsession,
        mock_configuration,
        mock_repo_provider,
        sample_comparison_head_and_pull_head_differ,
    ):
        mock_configuration.params["setup"]["codecov_dashboard_url"] = "test.example.br"
        comparison = sample_comparison_head_and_pull_head_differ
        comparison.repository_service.service = "github"
        pull = comparison.pull
        notifier = CommentNotifier(
            repository=comparison.head.commit.repository,
            title="title",
            notifier_yaml_settings={
                "layout": "newheader, reach, diff, flags, newfooter",
                "hide_comment_details": True,
            },
            notifier_site_settings=True,
            current_yaml={},
            repository_service=mock_repo_provider,
        )
        repository = comparison.head.commit.repository
        result = notifier.build_message(comparison)
        expected_result = [
            f"## [Codecov](test.example.br/gh/{repository.slug}/pull/{pull.pullid}?dropdown=coverage&src=pr&el=h1) Report",
            "Attention: Patch coverage is `66.66667%` with `1 line` in your changes missing coverage. Please review.",
            f"> Project coverage is 60.00%. Comparing base [(`{comparison.project_coverage_base.commit.commitid[:7]}`)](test.example.br/gh/{repository.slug}/commit/{comparison.project_coverage_base.commit.commitid}?dropdown=coverage&el=desc) to head [(`{comparison.head.commit.commitid[:7]}`)](test.example.br/gh/{repository.slug}/commit/{comparison.head.commit.commitid}?dropdown=coverage&el=desc).",
            "",
            f"> :exclamation: **Current head {comparison.head.commit.commitid[:7]} differs from pull request most recent head {comparison.enriched_pull.provider_pull['head']['commitid'][:7]}**",
            "> ",
            f"> Please [upload](https://docs.codecov.com/docs/codecov-uploader) reports for the commit {comparison.enriched_pull.provider_pull['head']['commitid'][:7]} to get more accurate results.",
            "",
            "<details><summary>Additional details and impacted files</summary>\n",
            "",
            f"[![Impacted file tree graph](test.example.br/gh/{repository.slug}/pull/{pull.pullid}/graphs/tree.svg?width=650&height=150&src=pr&token={repository.image_token})](test.example.br/gh/{repository.slug}/pull/{pull.pullid}?src=pr&el=tree)",
            "",
            "```diff",
            "@@              Coverage Diff              @@",
            f"##             master      #{pull.pullid}       +/-   ##",
            "=============================================",
            "+ Coverage     50.00%   60.00%   +10.00%     ",
            "+ Complexity       11       10        -1     ",
            "=============================================",
            "  Files             2        2               ",
            "  Lines             6       10        +4     ",
            "  Branches          0        1        +1     ",
            "=============================================",
            "+ Hits              3        6        +3     ",
            "  Misses            3        3               ",
            "- Partials          0        1        +1     ",
            "```",
            "",
            f"| [Flag](test.example.br/gh/{repository.slug}/pull/{pull.pullid}/flags?src=pr&el=flags) | Coverage Δ | Complexity Δ | |",
            "|---|---|---|---|",
            f"| [integration](test.example.br/gh/{repository.slug}/pull/{pull.pullid}/flags?src=pr&el=flag) | `?` | `?` | |",
            f"| [unit](test.example.br/gh/{repository.slug}/pull/{pull.pullid}/flags?src=pr&el=flag) | `100.00% <100.00%> (?)` | `0.00 <0.00> (?)` | |",
            "",
            "Flags with carried forward coverage won't be shown. [Click here](https://docs.codecov.io/docs/carryforward-flags#carryforward-flags-in-the-pull-request-comment) to find out more.",
            "",
            "</details>",
            "",
            f"[:umbrella: View full report in Codecov by Sentry](test.example.br/gh/{repository.slug}/pull/{pull.pullid}?dropdown=coverage&src=pr&el=continue).   ",
            ":loudspeaker: Have feedback on the report? [Share it here](https://about.codecov.io/codecov-pr-comment-feedback/).",
            "",
        ]
        for exp, res in zip(expected_result, result):
            assert exp == res
        assert result == expected_result

    @pytest.mark.django_db
    def test_build_message_head_and_pull_head_differ_with_components(
        self,
        dbsession,
        mock_configuration,
        mock_repo_provider,
        sample_comparison_head_and_pull_head_differ,
    ):
        mock_configuration.params["setup"]["codecov_dashboard_url"] = "test.example.br"
        comparison = sample_comparison_head_and_pull_head_differ
        comparison.repository_service.service = "github"
        pull = comparison.pull
        notifier = CommentNotifier(
            repository=comparison.head.commit.repository,
            title="title",
            notifier_yaml_settings={
                "layout": "newheader, reach, diff, flags, components, newfooter",
                "hide_comment_details": True,
            },
            notifier_site_settings=True,
            current_yaml={
                "component_management": {
                    "individual_components": [
                        {"component_id": "go_files", "paths": [r".*\.go"]},
                        {"component_id": "unit_flags", "flag_regexes": [r"unit.*"]},
                    ]
                }
            },
            repository_service=mock_repo_provider,
        )
        repository = comparison.head.commit.repository
        result = notifier.build_message(comparison)
        expected_result = [
            f"## [Codecov](test.example.br/gh/{repository.slug}/pull/{pull.pullid}?dropdown=coverage&src=pr&el=h1) Report",
            "Attention: Patch coverage is `66.66667%` with `1 line` in your changes missing coverage. Please review.",
            f"> Project coverage is 60.00%. Comparing base [(`{comparison.project_coverage_base.commit.commitid[:7]}`)](test.example.br/gh/{repository.slug}/commit/{comparison.project_coverage_base.commit.commitid}?dropdown=coverage&el=desc) to head [(`{comparison.head.commit.commitid[:7]}`)](test.example.br/gh/{repository.slug}/commit/{comparison.head.commit.commitid}?dropdown=coverage&el=desc).",
            "",
            f"> :exclamation: **Current head {comparison.head.commit.commitid[:7]} differs from pull request most recent head {comparison.enriched_pull.provider_pull['head']['commitid'][:7]}**",
            "> ",
            f"> Please [upload](https://docs.codecov.com/docs/codecov-uploader) reports for the commit {comparison.enriched_pull.provider_pull['head']['commitid'][:7]} to get more accurate results.",
            "",
            "<details><summary>Additional details and impacted files</summary>\n",
            "",
            f"[![Impacted file tree graph](test.example.br/gh/{repository.slug}/pull/{pull.pullid}/graphs/tree.svg?width=650&height=150&src=pr&token={repository.image_token})](test.example.br/gh/{repository.slug}/pull/{pull.pullid}?src=pr&el=tree)",
            "",
            "```diff",
            "@@              Coverage Diff              @@",
            f"##             master      #{pull.pullid}       +/-   ##",
            "=============================================",
            "+ Coverage     50.00%   60.00%   +10.00%     ",
            "+ Complexity       11       10        -1     ",
            "=============================================",
            "  Files             2        2               ",
            "  Lines             6       10        +4     ",
            "  Branches          0        1        +1     ",
            "=============================================",
            "+ Hits              3        6        +3     ",
            "  Misses            3        3               ",
            "- Partials          0        1        +1     ",
            "```",
            "",
            f"| [Flag](test.example.br/gh/{repository.slug}/pull/{pull.pullid}/flags?src=pr&el=flags) | Coverage Δ | Complexity Δ | |",
            "|---|---|---|---|",
            f"| [integration](test.example.br/gh/{repository.slug}/pull/{pull.pullid}/flags?src=pr&el=flag) | `?` | `?` | |",
            f"| [unit](test.example.br/gh/{repository.slug}/pull/{pull.pullid}/flags?src=pr&el=flag) | `100.00% <100.00%> (?)` | `0.00 <0.00> (?)` | |",
            "",
            "Flags with carried forward coverage won't be shown. [Click here](https://docs.codecov.io/docs/carryforward-flags#carryforward-flags-in-the-pull-request-comment) to find out more.",
            "",
            f"| [Components](test.example.br/gh/{repository.slug}/pull/{pull.pullid}/components?src=pr&el=components) | Coverage Δ | |",
            "|---|---|---|",
            f"| [go_files](test.example.br/gh/{repository.slug}/pull/{pull.pullid}/components?src=pr&el=component) | `62.50% <66.67%> (+12.50%)` | :arrow_up: |",
            f"| [unit_flags](test.example.br/gh/{repository.slug}/pull/{pull.pullid}/components?src=pr&el=component) | `100.00% <100.00%> (∅)` | |",
            "",
            "</details>",
            "",
            f"[:umbrella: View full report in Codecov by Sentry](test.example.br/gh/{repository.slug}/pull/{pull.pullid}?dropdown=coverage&src=pr&el=continue).   ",
            ":loudspeaker: Have feedback on the report? [Share it here](https://about.codecov.io/codecov-pr-comment-feedback/).",
            "",
        ]
        for exp, res in zip(expected_result, result):
            assert exp == res
        assert result == expected_result

    @pytest.mark.django_db
    def test_build_message_team_plan_customer_missing_lines(
        self,
        dbsession,
        mock_configuration,
        mock_repo_provider,
        sample_comparison_head_and_pull_head_differ,
    ):
        mock_configuration.params["setup"]["codecov_dashboard_url"] = "test.example.br"
        comparison = sample_comparison_head_and_pull_head_differ
        comparison.repository_service.service = "github"
        # relevant part of this test
        comparison.head.commit.repository.owner.plan = "users-teamm"
        notifier = CommentNotifier(
            repository=comparison.head.commit.repository,
            title="title",
            notifier_yaml_settings={
                # Irrelevant but they don't overwrite Owner's plan
                "layout": "newheader, reach, diff, flags, components, newfooter",
                "hide_project_coverage": True,
            },
            notifier_site_settings=True,
            current_yaml={
                # Irrelevant but here to ensure they don't overwrite Owner's plan
                "component_management": {
                    "individual_components": [
                        {"component_id": "go_files", "paths": [r".*\.go"]},
                        {"component_id": "unit_flags", "flag_regexes": [r"unit.*"]},
                    ]
                }
            },
            repository_service=mock_repo_provider,
        )

        pull = comparison.pull
        repository = sample_comparison_head_and_pull_head_differ.head.commit.repository
        result = notifier.build_message(comparison)
        expected_result = [
            f"## [Codecov](test.example.br/gh/{repository.slug}/pull/{pull.pullid}?dropdown=coverage&src=pr&el=h1) Report",
            "Attention: Patch coverage is `66.66667%` with `1 line` in your changes missing coverage. Please review.",
            f"| [Files with missing lines](test.example.br/gh/{repository.slug}/pull/{pull.pullid}?dropdown=coverage&src=pr&el=tree) | Patch % | Lines |",
            "|---|---|---|",
            f"| [file\\_1.go](test.example.br/gh/{repository.slug}/pull/{pull.pullid}?src=pr&el=tree#diff-ZmlsZV8xLmdv) | 66.67% | [1 Missing :warning: ](test.example.br/gh/{repository.slug}/pull/{pull.pullid}?src=pr&el=tree) |",
            "",
            ":loudspeaker: Thoughts on this report? [Let us know!](https://github.com/codecov/feedback/issues/255)",
        ]
        assert result == expected_result

    @patch.object(
        SHOW_IMPACT_ANALYSIS_DEPRECATION_MSG, "check_value", return_value=True
    )
    @pytest.mark.django_db
    def test_build_message_team_plan_customer_all_lines_covered(
        self,
        dbsession,
        mock_configuration,
        mock_repo_provider,
        sample_comparison_coverage_carriedforward,
    ):
        mock_configuration.params["setup"]["codecov_dashboard_url"] = "test.example.br"
        sample_comparison_coverage_carriedforward.context = ComparisonContext(
            all_tests_passed=True
        )
        comparison = sample_comparison_coverage_carriedforward
        comparison.repository_service.service = "github"
        # relevant part of this test
        comparison.head.commit.repository.owner.plan = "users-teamm"
        notifier = CommentNotifier(
            repository=comparison.head.commit.repository,
            title="title",
            notifier_yaml_settings={
                # Irrelevant but they don't overwrite Owner's plan
                "layout": "newheader, reach, diff, flags, components, newfooter",
                "hide_project_coverage": True,
            },
            notifier_site_settings=True,
            current_yaml={},
            repository_service=mock_repo_provider,
        )
        pull = comparison.pull
        repository = sample_comparison_coverage_carriedforward.head.commit.repository
        result = notifier.build_message(comparison)

        expected_result = [
            f"## [Codecov](test.example.br/gh/{repository.slug}/pull/{pull.pullid}?dropdown=coverage&src=pr&el=h1) Report",
            "All modified and coverable lines are covered by tests :white_check_mark:",
            "",
            ":white_check_mark: All tests successful. No failed tests found.",
            "",
            ":loudspeaker: Thoughts on this report? [Let us know!](https://github.com/codecov/feedback/issues/255)",
            ":warning: Impact Analysis from Codecov is deprecated and will be sunset on Jan 31 2025. [See more](https://docs.codecov.com/docs/impact-analysis)",
        ]
        assert result == expected_result

    @pytest.mark.django_db
    def test_build_message_team_plan_customer_all_lines_covered_test_results_error(
        self,
        dbsession,
        mock_configuration,
        mock_repo_provider,
        sample_comparison_coverage_carriedforward,
    ):
        mock_configuration.params["setup"]["codecov_dashboard_url"] = "test.example.br"
        sample_comparison_coverage_carriedforward.context = ComparisonContext(
            all_tests_passed=False,
            test_results_error=":x: We are unable to process any of the uploaded JUnit XML files. Please ensure your files are in the right format.",
        )
        comparison = sample_comparison_coverage_carriedforward
        comparison.repository_service.service = "github"
        # relevant part of this test
        comparison.head.commit.repository.owner.plan = "users-teamm"
        notifier = CommentNotifier(
            repository=comparison.head.commit.repository,
            title="title",
            notifier_yaml_settings={
                # Irrelevant but they don't overwrite Owner's plan
                "layout": "newheader, reach, diff, flags, components, newfooter",
                "hide_project_coverage": True,
            },
            notifier_site_settings=True,
            current_yaml={},
            repository_service=mock_repo_provider,
        )
        pull = comparison.pull
        repository = sample_comparison_coverage_carriedforward.head.commit.repository
        result = notifier.build_message(comparison)

        expected_result = [
            f"## [Codecov](test.example.br/gh/{repository.slug}/pull/{pull.pullid}?dropdown=coverage&src=pr&el=h1) Report",
            "All modified and coverable lines are covered by tests :white_check_mark:",
            "",
            ":x: We are unable to process any of the uploaded JUnit XML files. Please ensure your files are in the right format.",
            "",
            ":loudspeaker: Thoughts on this report? [Let us know!](https://github.com/codecov/feedback/issues/255)",
        ]
        assert result == expected_result

    @pytest.mark.django_db
    def test_build_message_team_plan_customer_all_lines_covered_no_third_line(
        self,
        dbsession,
        mock_configuration,
        mock_repo_provider,
        sample_comparison_coverage_carriedforward,
    ):
        mock_configuration.params["setup"]["codecov_dashboard_url"] = "test.example.br"
        sample_comparison_coverage_carriedforward.context = ComparisonContext(
            all_tests_passed=False,
            test_results_error=None,
        )
        comparison = sample_comparison_coverage_carriedforward
        comparison.repository_service.service = "github"
        # relevant part of this test
        comparison.head.commit.repository.owner.plan = "users-teamm"
        notifier = CommentNotifier(
            repository=comparison.head.commit.repository,
            title="title",
            notifier_yaml_settings={
                # Irrelevant but they don't overwrite Owner's plan
                "layout": "newheader, reach, diff, flags, components, newfooter",
                "hide_project_coverage": True,
            },
            notifier_site_settings=True,
            current_yaml={},
            repository_service=mock_repo_provider,
        )
        pull = comparison.pull
        repository = sample_comparison_coverage_carriedforward.head.commit.repository
        result = notifier.build_message(comparison)

        expected_result = [
            f"## [Codecov](test.example.br/gh/{repository.slug}/pull/{pull.pullid}?dropdown=coverage&src=pr&el=h1) Report",
            "All modified and coverable lines are covered by tests :white_check_mark:",
            "",
            ":loudspeaker: Thoughts on this report? [Let us know!](https://github.com/codecov/feedback/issues/255)",
        ]
        assert result == expected_result

    @pytest.mark.django_db
    def test_build_message_no_patch_or_proj_change(
        self,
        dbsession,
        mock_configuration,
        mock_repo_provider,
        sample_comparison_coverage_carriedforward,
    ):
        mock_configuration.params["setup"]["codecov_dashboard_url"] = "test.example.br"
        comparison = sample_comparison_coverage_carriedforward
        pull = comparison.pull
        notifier = CommentNotifier(
            repository=comparison.head.commit.repository,
            title="title",
            notifier_yaml_settings={
                "layout": "newheader, reach, diff, flags, files, footer",
            },
            notifier_site_settings=True,
            current_yaml={},
            repository_service=mock_repo_provider,
        )
        repository = comparison.head.commit.repository
        result = notifier.build_message(comparison)
        expected_result = [
            f"## [Codecov](test.example.br/gh/{repository.slug}/pull/{pull.pullid}?dropdown=coverage&src=pr&el=h1) Report",
            "All modified and coverable lines are covered by tests :white_check_mark:",
            f"> Project coverage is 65.38%. Comparing base [(`{comparison.project_coverage_base.commit.commitid[:7]}`)](test.example.br/gh/{repository.slug}/commit/{comparison.project_coverage_base.commit.commitid}?dropdown=coverage&el=desc) to head [(`{comparison.head.commit.commitid[:7]}`)](test.example.br/gh/{repository.slug}/commit/{comparison.head.commit.commitid}?dropdown=coverage&el=desc).",
            "",
            f"[![Impacted file tree graph](test.example.br/gh/{repository.slug}/pull/{pull.pullid}/graphs/tree.svg?width=650&height=150&src=pr&token={repository.image_token})](test.example.br/gh/{repository.slug}/pull/{pull.pullid}?src=pr&el=tree)",
            "",
            "```diff",
            "@@           Coverage Diff           @@",
            f"##           master      #{pull.pullid}   +/-   ##",
            "=======================================",
            "  Coverage   65.38%   65.38%           ",
            "=======================================",
            "  Files          15       15           ",
            "  Lines         208      208           ",
            "=======================================",
            "  Hits          136      136           ",
            "  Misses          4        4           ",
            "  Partials       68       68           ",
            "```",
            "",
            f"| [Flag](test.example.br/gh/{repository.slug}/pull/{pull.pullid}/flags?src=pr&el=flags) | Coverage Δ | |",
            "|---|---|---|",
            f"| [unit](test.example.br/gh/{repository.slug}/pull/{pull.pullid}/flags?src=pr&el=flag) | `25.00% <ø> (ø)` | |",
            "",
            "Flags with carried forward coverage won't be shown. [Click here](https://docs.codecov.io/docs/carryforward-flags#carryforward-flags-in-the-pull-request-comment) to find out more."
            "",
            "",
            "------",
            "",
            f"[Continue to review full report in "
            f"Codecov by Sentry](test.example.br/gh/{repository.slug}/pull/{pull.pullid}?dropdown=coverage&src=pr&el=continue).",
            "> **Legend** - [Click here to learn "
            "more](https://docs.codecov.io/docs/codecov-delta)",
            "> `Δ = absolute <relative> (impact)`, `ø = not affected`, `? = missing data`",
            f"> Powered by "
            f"[Codecov](test.example.br/gh/{repository.slug}/pull/{pull.pullid}?dropdown=coverage&src=pr&el=footer). "
            f"Last update "
            f"[{comparison.project_coverage_base.commit.commitid[:7]}...{comparison.head.commit.commitid[:7]}](test.example.br/gh/{repository.slug}/pull/{pull.pullid}?dropdown=coverage&src=pr&el=lastupdated). "
            f"Read the [comment docs](https://docs.codecov.io/docs/pull-request-comments).",
            "",
        ]

        for exp, res in zip(expected_result, result):
            assert exp == res
        assert result == expected_result


class TestComponentWriterSection(object):
    def test_write_message_component_section_empty(
        self,
        dbsession,
        mock_configuration,
        mock_repo_provider,
        sample_comparison,
    ):
        comparison = sample_comparison
        section_writer = ComponentsSectionWriter(
            repository=comparison.head.commit.repository,
            layout="layout",
            show_complexity=False,
            settings={},
            current_yaml={},
        )
        message = section_writer.write_section(
            comparison=comparison, diff=None, changes=None, links={"pull": "urlurl"}
        )
        expected = []
        assert message == expected

    def test_get_component_data_for_table(
        self,
        dbsession,
        mock_configuration,
        mock_repo_provider,
        sample_comparison,
    ):
        comparison = sample_comparison
        section_writer = ComponentsSectionWriter(
            repository=comparison.head.commit.repository,
            layout="layout",
            show_complexity=False,
            settings={},
            current_yaml={
                "component_management": {
                    "individual_components": [
                        {"component_id": "go_files", "paths": [r".*\.go"]},
                        {"component_id": "py_files", "paths": [r".*\.py"]},
                    ]
                }
            },
        )
        all_components = get_components_from_yaml(section_writer.current_yaml)
        comparison = sample_comparison
        component_data = section_writer._get_table_data_for_components(
            all_components, comparison
        )
        expected_result = [
            {
                "name": "go_files",
                "before": ReportTotals(
                    files=1,
                    lines=4,
                    hits=2,
                    misses=2,
                    partials=0,
                    coverage="50.00000",
                    branches=0,
                    methods=0,
                    messages=0,
                    sessions=1,
                    complexity=11,
                    complexity_total=20,
                    diff=0,
                ),
                "after": ReportTotals(
                    files=1,
                    lines=8,
                    hits=5,
                    misses=3,
                    partials=0,
                    coverage="62.50000",
                    branches=0,
                    methods=0,
                    messages=0,
                    sessions=1,
                    complexity=10,
                    complexity_total=2,
                    diff=0,
                ),
                "diff": ReportTotals(
                    files=1,
                    lines=3,
                    hits=2,
                    misses=1,
                    partials=0,
                    coverage="66.66667",
                    branches=0,
                    methods=0,
                    messages=0,
                    sessions=0,
                    complexity=0,
                    complexity_total=0,
                    diff=0,
                ),
            },
            {
                "name": "py_files",
                "before": ReportTotals(
                    files=1,
                    lines=2,
                    hits=1,
                    misses=1,
                    partials=0,
                    coverage="50.00000",
                    branches=0,
                    methods=0,
                    messages=0,
                    sessions=1,
                    complexity=0,
                    complexity_total=0,
                    diff=0,
                ),
                "after": ReportTotals(
                    files=1,
                    lines=2,
                    hits=1,
                    misses=0,
                    partials=1,
                    coverage="50.00000",
                    branches=1,
                    methods=0,
                    messages=0,
                    sessions=1,
                    complexity=0,
                    complexity_total=0,
                    diff=0,
                ),
                "diff": ReportTotals(
                    files=0,
                    lines=0,
                    hits=0,
                    misses=0,
                    partials=0,
                    coverage=None,
                    branches=0,
                    methods=0,
                    messages=0,
                    sessions=0,
                    complexity=None,
                    complexity_total=None,
                    diff=0,
                ),
            },
        ]
        assert component_data == expected_result

    def test_get_component_data_for_table_no_base(
        self,
        dbsession,
        mock_configuration,
        mock_repo_provider,
        sample_comparison,
    ):
        comparison = sample_comparison
        comparison.project_coverage_base.report = None
        comparison.project_coverage_base.commit = None
        section_writer = ComponentsSectionWriter(
            repository=comparison.head.commit.repository,
            layout="layout",
            show_complexity=False,
            settings={},
            current_yaml={
                "component_management": {
                    "individual_components": [
                        {"component_id": "go_files", "paths": [r".*\.go"]},
                        {"component_id": "py_files", "paths": [r".*\.py"]},
                    ]
                }
            },
        )
        all_components = get_components_from_yaml(section_writer.current_yaml)
        comparison = sample_comparison
        component_data = section_writer._get_table_data_for_components(
            all_components, comparison
        )
        expected_result = [
            {
                "name": "go_files",
                "before": None,
                "after": ReportTotals(
                    files=1,
                    lines=8,
                    hits=5,
                    misses=3,
                    partials=0,
                    coverage="62.50000",
                    branches=0,
                    methods=0,
                    messages=0,
                    sessions=1,
                    complexity=10,
                    complexity_total=2,
                    diff=0,
                ),
                "diff": None,
            },
            {
                "name": "py_files",
                "before": None,
                "after": ReportTotals(
                    files=1,
                    lines=2,
                    hits=1,
                    misses=0,
                    partials=1,
                    coverage="50.00000",
                    branches=1,
                    methods=0,
                    messages=0,
                    sessions=1,
                    complexity=0,
                    complexity_total=0,
                    diff=0,
                ),
                "diff": None,
            },
        ]
        assert component_data == expected_result

    def test_write_message_component_section(
        self,
        dbsession,
        mock_configuration,
        mock_repo_provider,
        sample_comparison,
    ):
        comparison = sample_comparison
        section_writer = ComponentsSectionWriter(
            repository=comparison.head.commit.repository,
            layout="layout",
            show_complexity=False,
            settings={},
            current_yaml={
                "component_management": {
                    "individual_components": [
                        {"component_id": "go_files", "paths": [r".*\.go"]},
                        {"component_id": "py_files", "paths": [r".*\.py"]},
                    ]
                }
            },
        )
        message = section_writer.write_section(
            comparison=comparison, diff=None, changes=None, links={"pull": "urlurl"}
        )
        expected = [
            "| [Components](urlurl/components?src=pr&el=components) | Coverage Δ | |",
            "|---|---|---|",
            "| [go_files](urlurl/components?src=pr&el=component) | `62.50% <66.67%> (+12.50%)` | :arrow_up: |",
            "| [py_files](urlurl/components?src=pr&el=component) | `50.00% <ø> (ø)` | |",
        ]
        assert message == expected

    def test_write_message_component_section_no_base(
        self,
        dbsession,
        mock_configuration,
        mock_repo_provider,
        sample_comparison,
    ):
        comparison = sample_comparison
        comparison.project_coverage_base.report = None
        comparison.project_coverage_base.commit = None
        section_writer = ComponentsSectionWriter(
            repository=comparison.head.commit.repository,
            layout="layout",
            show_complexity=False,
            settings={},
            current_yaml={
                "component_management": {
                    "individual_components": [
                        {"component_id": "go_files", "paths": [r".*\.go"]},
                        {"component_id": "py_files", "paths": [r".*\.py"]},
                    ]
                }
            },
        )
        message = section_writer.write_section(
            comparison=comparison, diff=None, changes=None, links={"pull": "urlurl"}
        )
        expected = [
            "| [Components](urlurl/components?src=pr&el=components) | Coverage Δ | |",
            "|---|---|---|",
            "| [go_files](urlurl/components?src=pr&el=component) | `62.50% <0.00%> (?)` | |",
            "| [py_files](urlurl/components?src=pr&el=component) | `50.00% <0.00%> (?)` | |",
        ]
        assert message == expected


PROJECT_COVERAGE_CTA = ":information_source: You can also turn on [project coverage checks](https://docs.codecov.com/docs/common-recipe-list#set-project-coverage-checks-on-a-pull-request) and [project coverage reporting on Pull Request comment](https://docs.codecov.com/docs/common-recipe-list#show-project-coverage-changes-on-the-pull-request-comment)"


class TestCommentNotifierWelcome:
    def test_build_message(
        self, dbsession, mock_configuration, mock_repo_provider, sample_comparison
    ):
        mock_configuration.params["setup"]["codecov_dashboard_url"] = "test.example.br"

        notifier = CommentNotifier(
            repository=sample_comparison.head.commit.repository,
            title="title",
            notifier_yaml_settings={"layout": "reach, diff, flags, files, footer"},
            notifier_site_settings=True,
            current_yaml={},
            repository_service=mock_repo_provider,
        )
        result = notifier.build_message(sample_comparison)
        expected_result = [
            "## Welcome to [Codecov](https://codecov.io) :tada:",
            "",
            "Once you merge this PR into your default branch, you're all set! Codecov will compare coverage reports and display results in all future pull requests.",
            "",
            "Thanks for integrating Codecov - We've got you covered :open_umbrella:",
        ]
        for exp, res in zip(expected_result, result):
            assert exp == res
        assert result == expected_result

    def test_build_message_with_preexisting_bundle_pulls(
        self, dbsession, mock_configuration, mock_repo_provider
    ):
        mock_configuration.params["setup"]["codecov_dashboard_url"] = "test.example.br"

        owner = OwnerFactory.create(
            service="github",
            # Setting the time to _before_ patch centric default YAMLs start date of 2024-04-30
            createstamp=datetime(2023, 1, 1, tzinfo=timezone.utc),
        )
        repository = RepositoryFactory.create(owner=owner)
        branch = "new_branch"
        # artificially create multiple pull entries with BA comments only
        ba_pull_one = PullFactory.create(
            repository=repository,
            base=CommitFactory.create(repository=repository).commitid,
            head=CommitFactory.create(repository=repository, branch=branch).commitid,
            commentid=None,
            bundle_analysis_commentid="98123978",
        )
        ba_pull_two = PullFactory.create(
            repository=repository,
            base=CommitFactory.create(repository=repository).commitid,
            head=CommitFactory.create(repository=repository, branch=branch).commitid,
            commentid=None,
            bundle_analysis_commentid="23982347",
        )
        # Add these entries first so they are created before the pull with commentid only
        dbsession.add_all([ba_pull_one, ba_pull_two])
        dbsession.flush()

        # Create new coverage pull
        base_commit = CommitFactory.create(repository=repository)
        head_commit = CommitFactory.create(repository=repository, branch=branch)
        pull = PullFactory.create(
            repository=repository,
            base=base_commit.commitid,
            head=head_commit.commitid,
        )

        head_report = Report()
        head_file = ReportFile("file_1.go")
        head_file.append(
            1, ReportLine.create(coverage=1, sessions=[[0, 1]], complexity=(10, 2))
        )
        head_report.append(head_file)

        base_report = Report()
        base_file = ReportFile("file_1.go")
        base_file.append(
            1, ReportLine.create(coverage=0, sessions=[[0, 1]], complexity=(10, 2))
        )
        base_report.append(base_file)

        head_full_commit = FullCommit(
            commit=head_commit, report=ReadOnlyReport.create_from_report(head_report)
        )
        base_full_commit = FullCommit(
            commit=base_commit, report=ReadOnlyReport.create_from_report(base_report)
        )
        comparison = ComparisonProxy(
            Comparison(
                head=head_full_commit,
                project_coverage_base=base_full_commit,
                patch_coverage_base_commitid=base_commit.commitid,
                enriched_pull=EnrichedPull(
                    database_pull=pull,
                    provider_pull={
                        "author": {"id": "12345", "username": "codecov-test-user"},
                        "base": {"branch": "master", "commitid": base_commit.commitid},
                        "head": {
                            "branch": "reason/some-testing",
                            "commitid": head_commit.commitid,
                        },
                        "number": str(pull.pullid),
                        "id": str(pull.pullid),
                        "state": "open",
                        "title": "Creating new code for reasons no one knows",
                    },
                ),
            )
        )
        dbsession.add_all([repository, base_commit, head_commit, pull])
        dbsession.flush()

        notifier = CommentNotifier(
            repository=comparison.head.commit.repository,
            title="title",
            notifier_yaml_settings={"layout": "reach, diff, flags, files, footer"},
            notifier_site_settings=True,
            current_yaml={},
            repository_service=mock_repo_provider,
        )
        result = notifier.build_message(comparison)

        expected_result = [
            "## Welcome to [Codecov](https://codecov.io) :tada:",
            "",
            "Once you merge this PR into your default branch, you're all set! Codecov will compare coverage reports and display results in all future pull requests.",
            "",
            "Thanks for integrating Codecov - We've got you covered :open_umbrella:",
        ]
        for exp, res in zip(expected_result, result):
            assert exp == res
        assert result == expected_result

        pulls_in_db = dbsession.query(Pull).all()
        assert len(pulls_in_db) == 3

    def test_should_see_project_coverage_cta_public_repo(
        self, dbsession, mock_configuration, mock_repo_provider, sample_comparison
    ):
        mock_configuration.params["setup"]["codecov_dashboard_url"] = "test.example.br"

        sample_comparison.head.commit.repository.private = False

        before_introduction_date = datetime(2024, 4, 1, 0, 0, 0).replace(
            tzinfo=timezone.utc
        )
        sample_comparison.head.commit.repository.owner.createstamp = (
            before_introduction_date
        )

        dbsession.add_all(
            [
                sample_comparison.head.commit.repository,
                sample_comparison.head.commit.repository.owner,
            ]
        )
        dbsession.flush()

        notifier = CommentNotifier(
            repository=sample_comparison.head.commit.repository,
            title="title",
            notifier_yaml_settings={"layout": "reach, diff, flags, files, footer"},
            notifier_site_settings=True,
            current_yaml={},
            repository_service=mock_repo_provider,
        )
        result = notifier.build_message(sample_comparison)
        assert PROJECT_COVERAGE_CTA not in result

        after_introduction_date = datetime(2024, 6, 1, 0, 0, 0).replace(
            tzinfo=timezone.utc
        )
        sample_comparison.head.commit.repository.owner.createstamp = (
            after_introduction_date
        )

        dbsession.add(sample_comparison.head.commit.repository.owner)
        dbsession.flush()

        notifier = CommentNotifier(
            repository=sample_comparison.head.commit.repository,
            title="title",
            notifier_yaml_settings={"layout": "reach, diff, flags, files, footer"},
            notifier_site_settings=True,
            current_yaml={},
            repository_service=mock_repo_provider,
        )
        result = notifier.build_message(sample_comparison)
        assert PROJECT_COVERAGE_CTA in result

    def test_should_see_project_coverage_cta_introduction_date(
        self, dbsession, mock_configuration, mock_repo_provider, sample_comparison
    ):
        mock_configuration.params["setup"]["codecov_dashboard_url"] = "test.example.br"

        sample_comparison.head.commit.repository.private = True

        before_introduction_date = datetime(2024, 4, 1, 0, 0, 0).replace(
            tzinfo=timezone.utc
        )
        sample_comparison.head.commit.repository.owner.createstamp = (
            before_introduction_date
        )

        dbsession.add_all(
            [
                sample_comparison.head.commit.repository,
                sample_comparison.head.commit.repository.owner,
            ]
        )
        dbsession.flush()

        notifier = CommentNotifier(
            repository=sample_comparison.head.commit.repository,
            title="title",
            notifier_yaml_settings={"layout": "reach, diff, flags, files, footer"},
            notifier_site_settings=True,
            current_yaml={},
            repository_service=mock_repo_provider,
        )
        result = notifier.build_message(sample_comparison)
        assert PROJECT_COVERAGE_CTA not in result

        after_introduction_date = datetime(2024, 6, 1, 0, 0, 0).replace(
            tzinfo=timezone.utc
        )
        sample_comparison.head.commit.repository.owner.createstamp = (
            after_introduction_date
        )

        dbsession.add(sample_comparison.head.commit.repository.owner)
        dbsession.flush()

        notifier = CommentNotifier(
            repository=sample_comparison.head.commit.repository,
            title="title",
            notifier_yaml_settings={"layout": "reach, diff, flags, files, footer"},
            notifier_site_settings=True,
            current_yaml={},
            repository_service=mock_repo_provider,
        )
        result = notifier.build_message(sample_comparison)
        assert PROJECT_COVERAGE_CTA in result

    def test_should_see_project_coverage_cta_team_plan(
        self, dbsession, mock_configuration, mock_repo_provider, sample_comparison
    ):
        mock_configuration.params["setup"]["codecov_dashboard_url"] = "test.example.br"

        sample_comparison.head.commit.repository.private = True

        after_introduction_date = datetime(2024, 6, 1, 0, 0, 0).replace(
            tzinfo=timezone.utc
        )
        sample_comparison.head.commit.repository.owner.createstamp = (
            after_introduction_date
        )

        sample_comparison.head.commit.repository.owner.plan = (
            BillingPlan.team_yearly.value
        )

        dbsession.add_all(
            [
                sample_comparison.head.commit.repository,
                sample_comparison.head.commit.repository.owner,
            ]
        )
        dbsession.flush()

        notifier = CommentNotifier(
            repository=sample_comparison.head.commit.repository,
            title="title",
            notifier_yaml_settings={"layout": "reach, diff, flags, files, footer"},
            notifier_site_settings=True,
            current_yaml={},
            repository_service=mock_repo_provider,
        )
        result = notifier.build_message(sample_comparison)
        assert PROJECT_COVERAGE_CTA not in result

        sample_comparison.head.commit.repository.owner.plan = (
            BillingPlan.users_free.value
        )

        dbsession.add(sample_comparison.head.commit.repository.owner)
        dbsession.flush()

        notifier = CommentNotifier(
            repository=sample_comparison.head.commit.repository,
            title="title",
            notifier_yaml_settings={"layout": "reach, diff, flags, files, footer"},
            notifier_site_settings=True,
            current_yaml={},
            repository_service=mock_repo_provider,
        )
        result = notifier.build_message(sample_comparison)
        assert PROJECT_COVERAGE_CTA in result


class TestMessagesToUserSection(object):
    @pytest.mark.parametrize(
        "repo, is_enterprise, owner_has_apps, expected",
        [
            pytest.param(
                RepositoryFactory(owner__service="github", owner__integration_id=None),
                False,
                False,
                ":exclamation: Your organization needs to install the [Codecov GitHub app](https://github.com/apps/codecov/installations/select_target) to enable full functionality.",
                id="owner_not_using_app_should_emit_warning",
            ),
            pytest.param(
                RepositoryFactory(owner__service="github", owner__integration_id=None),
                True,
                False,
                "",
                id="is_enterprise_should_not_emit_warning",
            ),
            pytest.param(
                RepositoryFactory(
                    owner__service="github", owner__integration_id="integration_id"
                ),
                False,
                False,
                "",
                id="owner_using_app_legacy_should_not_emit_warning",
            ),
            pytest.param(
                RepositoryFactory(owner__service="github", owner__integration_id=None),
                False,
                True,
                "",
                id="owner_using_app_should_not_emit_warning",
            ),
        ],
    )
    def test_install_github_app_warning(
        self,
        mocker,
        repo: Repository,
        is_enterprise: bool,
        owner_has_apps: bool,
        expected: str,
    ):
        if owner_has_apps:
            repo.owner.github_app_installations = [
                GithubAppInstallation(owner=repo.owner, app_id=10, installation_id=1000)
            ]
        commit = CommitFactory(repository=repo)
        mock_head = mocker.MagicMock(commit=commit)
        mocker.patch(
            "services.notification.notifiers.mixins.message.sections.is_enterprise",
            return_value=is_enterprise,
        )
        fake_comparison = mocker.MagicMock(head=mock_head)
        assert (
            MessagesToUserSectionWriter(
                repo, mocker.MagicMock(), False, mocker.MagicMock(), {}
            )._write_install_github_app_warning(fake_comparison)
            == expected
        )

    @pytest.mark.parametrize(
        "commit, upload_diff, has_project_status, is_coverage_drop_significant, expected",
        [
            pytest.param(
                CommitFactory(state="pending"),
                [ReportUploadedCount(flag="unit", base_count=4, head_count=3)],
                True,
                True,
                "",
                id="commit_not_ready_should_not_send_warning",
            ),
            pytest.param(
                CommitFactory(state="complete"),
                [ReportUploadedCount(flag="unit", base_count=4, head_count=3)],
                False,
                True,
                "",
                id="no_project_status_should_not_send_warning",
            ),
            pytest.param(
                CommitFactory(state="complete"),
                [ReportUploadedCount(flag="unit", base_count=4, head_count=3)],
                True,
                False,
                "",
                id="no_significant_drop_in_coverage_should_not_send_warning",
            ),
            pytest.param(
                CommitFactory(state="complete"),
                [],
                True,
                True,
                "",
                id="no_upload_diff_should_not_send_warning",
            ),
            pytest.param(
                CommitFactory(
                    state="complete",
                    commitid="cf59ea49c149c8ef5d7303834362a4d27bbd4a28",
                ),
                [
                    ReportUploadedCount(flag="unit", base_count=4, head_count=3),
                    ReportUploadedCount(flag="local", base_count=2, head_count=1),
                ],
                True,
                True,
                (
                    "> :exclamation:  There is a different number of reports uploaded between BASE (bbd4a28) and HEAD (cf59ea4). Click for more details."
                    + "\n> "
                    + "\n> <details><summary>HEAD has 2 uploads less than BASE</summary>"
                    + "\n>"
                    + "\n>| Flag | BASE (bbd4a28) | HEAD (cf59ea4) |"
                    + "\n>|------|------|------|"
                    + "\n>|unit|4|3|"
                    + "\n>|local|2|1|"
                    + "\n></details>"
                ),
                id="should_send_warning_2_uploads_less",
            ),
            pytest.param(
                CommitFactory(
                    state="complete",
                    commitid="cf59ea49c149c8ef5d7303834362a4d27bbd4a28",
                ),
                [
                    ReportUploadedCount(flag="unit", base_count=4, head_count=3),
                ],
                True,
                True,
                (
                    "> :exclamation:  There is a different number of reports uploaded between BASE (bbd4a28) and HEAD (cf59ea4). Click for more details."
                    + "\n> "
                    + "\n> <details><summary>HEAD has 1 upload less than BASE</summary>"
                    + "\n>"
                    + "\n>| Flag | BASE (bbd4a28) | HEAD (cf59ea4) |"
                    + "\n>|------|------|------|"
                    + "\n>|unit|4|3|"
                    + "\n></details>"
                ),
                id="should_send_warning_1_upload_less",
            ),
        ],
    )
    def test_different_upload_count_warning(
        self,
        mocker,
        commit: Commit,
        upload_diff: List[ReportUploadedCount],
        has_project_status: bool,
        is_coverage_drop_significant: bool,
        expected: str,
    ):
        yaml = {"coverage": {"status": {"project": has_project_status}}}
        mocker.patch(
            "services.notification.notifiers.mixins.message.sections.is_coverage_drop_significant",
            return_value=is_coverage_drop_significant,
        )
        mock_head = mocker.MagicMock(commit=commit)
        mock_project_coverage_base = mocker.MagicMock(
            commit=CommitFactory(
                repository=commit.repository,
                commitid="bbd4a28cf59ea49c149c8ef5d7303834362a4d27",
            )
        )
        fake_comparison = mocker.MagicMock(
            head=mock_head, project_coverage_base=mock_project_coverage_base
        )
        fake_comparison.get_reports_uploaded_count_per_flag_diff.return_value = (
            upload_diff
        )
        assert (
            MessagesToUserSectionWriter(
                commit.repository, mocker.MagicMock(), False, mocker.MagicMock(), yaml
            )._write_different_upload_count_warning(fake_comparison)
            == expected
        )<|MERGE_RESOLUTION|>--- conflicted
+++ resolved
@@ -2143,9 +2143,6 @@
             assert exp == res
         assert result == expected_result
 
-<<<<<<< HEAD
-    @pytest.mark.django_db
-=======
     def test_build_message_default_layout(
         self,
         dbsession,
@@ -2177,7 +2174,6 @@
             assert exp == res
         assert result == expected_result
 
->>>>>>> 5e92d543
     def test_send_actual_notification_spammy(
         self, dbsession, mock_configuration, mock_repo_provider, sample_comparison
     ):

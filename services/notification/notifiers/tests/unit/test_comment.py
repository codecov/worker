--- conflicted
+++ resolved
@@ -1065,11 +1065,7 @@
         result = await notifier.build_message(comparison)
         expected_result = [
             f"## [Codecov](test.example.br/gh/{repository.slug}/pull/{pull.pullid}?dropdown=coverage&src=pr&el=h1) Report",
-<<<<<<< HEAD
-            "Attention: Patch coverage is `66.66667%` with `1 lines` in your changes are missing coverage. Please review.",
-=======
             f"Attention: Patch coverage is `66.66667%` with `1 line` in your changes missing coverage. Please review.",
->>>>>>> 36fc900b
             f"> Project coverage is 60.00%. Comparing base [(`{comparison.project_coverage_base.commit.commitid[:7]}`)](test.example.br/gh/{repository.slug}/commit/{sample_comparison.project_coverage_base.commit.commitid}?dropdown=coverage&el=desc) to head [(`{comparison.head.commit.commitid[:7]}`)](test.example.br/gh/{repository.slug}/commit/{comparison.head.commit.commitid}?dropdown=coverage&el=desc).",
             "",
             f"[![Impacted file tree graph](test.example.br/gh/{repository.slug}/pull/{pull.pullid}/graphs/tree.svg?width=650&height=150&src=pr&token={repository.image_token})](test.example.br/gh/{repository.slug}/pull/{pull.pullid}?src=pr&el=tree)",
@@ -1512,15 +1508,9 @@
         result = await notifier.build_message(comparison)
         expected_result = [
             f"## [Codecov](test.example.br/gh/{repository.slug}/pull/{pull.pullid}?dropdown=coverage&src=pr&el=h1) Report",
-<<<<<<< HEAD
-            "Attention: Patch coverage is `66.66667%` with `1 lines` in your changes are missing coverage. Please review.",
-            "> Please [upload](https://docs.codecov.com/docs/codecov-uploader) report for BASE (`master@cdf9aa4`). [Learn more](https://docs.codecov.io/docs/error-reference#section-missing-base-commit) about missing BASE report.",
-            "",
-=======
             "Attention: Patch coverage is `66.66667%` with `1 line` in your changes missing coverage. Please review.",
             f"> Please [upload](https://docs.codecov.com/docs/codecov-uploader) report for BASE (`master@cdf9aa4`). [Learn more](https://docs.codecov.io/docs/error-reference#section-missing-base-commit) about missing BASE report.",
             f"",
->>>>>>> 36fc900b
             f"[![Impacted file tree graph](test.example.br/gh/{repository.slug}/pull/{pull.pullid}/graphs/tree.svg?width=650&height=150&src=pr&token={repository.image_token})](test.example.br/gh/{repository.slug}/pull/{pull.pullid}?src=pr&el=tree)",
             "",
             "```diff",
@@ -4513,15 +4503,9 @@
         result = await notifier.build_message(comparison)
         expected_result = [
             f"## [Codecov](test.example.br/gh/{repository.slug}/pull/{pull.pullid}?dropdown=coverage&src=pr&el=h1) Report",
-<<<<<<< HEAD
-            "Attention: Patch coverage is `66.66667%` with `1 lines` in your changes are missing coverage. Please review.",
-            "> Please [upload](https://docs.codecov.com/docs/codecov-uploader) report for BASE (`master@cdf9aa4`). [Learn more](https://docs.codecov.io/docs/error-reference#section-missing-base-commit) about missing BASE report.",
-            "",
-=======
             f"Attention: Patch coverage is `66.66667%` with `1 line` in your changes missing coverage. Please review.",
             f"> Please [upload](https://docs.codecov.com/docs/codecov-uploader) report for BASE (`master@cdf9aa4`). [Learn more](https://docs.codecov.io/docs/error-reference#section-missing-base-commit) about missing BASE report.",
             f"",
->>>>>>> 36fc900b
             f"[![Impacted file tree graph](test.example.br/gh/{repository.slug}/pull/{pull.pullid}/graphs/tree.svg?width=650&height=150&src=pr&token={repository.image_token})](test.example.br/gh/{repository.slug}/pull/{pull.pullid}?src=pr&el=tree)",
             "",
             "```diff",
@@ -4585,11 +4569,7 @@
         result = await notifier.build_message(comparison)
         expected_result = [
             f"## [Codecov](test.example.br/gh/{repository.slug}/pull/{pull.pullid}?dropdown=coverage&src=pr&el=h1) Report",
-<<<<<<< HEAD
-            "Attention: Patch coverage is `66.66667%` with `1 lines` in your changes are missing coverage. Please review.",
-=======
             f"Attention: Patch coverage is `66.66667%` with `1 line` in your changes missing coverage. Please review.",
->>>>>>> 36fc900b
             f"> Please [upload](https://docs.codecov.com/docs/codecov-uploader) report for BASE (`master@{comparison.project_coverage_base.commit.commitid[:7]}`). [Learn more](https://docs.codecov.io/docs/error-reference#section-missing-base-commit) about missing BASE report.",
             "",
             "<details><summary>Additional details and impacted files</summary>\n",
@@ -4659,13 +4639,8 @@
         pull_url = f"test.example.br/gh/{repository.slug}/pull/{pull.pullid}"
         expected_result = [
             f"## [Codecov]({pull_url}?dropdown=coverage&src=pr&el=h1) Report",
-<<<<<<< HEAD
-            "Attention: Patch coverage is `66.66667%` with `1 lines` in your changes are missing coverage. Please review.",
-            "",
-=======
             f"Attention: Patch coverage is `66.66667%` with `1 line` in your changes missing coverage. Please review.",
             f"",
->>>>>>> 36fc900b
             f"| [Files]({pull_url}?dropdown=coverage&src=pr&el=tree) | Patch % | Lines |",
             "|---|---|---|",
             f"| [file\\_1.go]({pull_url}?src=pr&el=tree&filepath=file_1.go#diff-ZmlsZV8xLmdv) | 66.67% | [1 Missing :warning: ]({pull_url}?src=pr&el=tree) |",
@@ -4705,13 +4680,8 @@
         pull_url = f"test.example.br/gh/{repository.slug}/pull/{pull.pullid}"
         expected_result = [
             f"## [Codecov]({pull_url}?dropdown=coverage&src=pr&el=h1) Report",
-<<<<<<< HEAD
-            "Attention: Patch coverage is `66.66667%` with `1 lines` in your changes are missing coverage. Please review.",
-            "",
-=======
             f"Attention: Patch coverage is `66.66667%` with `1 line` in your changes missing coverage. Please review.",
             f"",
->>>>>>> 36fc900b
             f"| [Files]({pull_url}?dropdown=coverage&src=pr&el=tree) | Patch % | Lines |",
             "|---|---|---|",
             f"| [file\\_1.go]({pull_url}?src=pr&el=tree&filepath=file_1.go#diff-ZmlsZV8xLmdv) | 66.67% | [1 Missing :warning: ]({pull_url}?src=pr&el=tree) |",
@@ -4750,11 +4720,7 @@
         result = await notifier.build_message(comparison)
         expected_result = [
             f"## [Codecov](test.example.br/gh/{repository.slug}/pull/{pull.pullid}?dropdown=coverage&src=pr&el=h1) Report",
-<<<<<<< HEAD
-            "Attention: Patch coverage is `66.66667%` with `1 lines` in your changes are missing coverage. Please review.",
-=======
             f"Attention: Patch coverage is `66.66667%` with `1 line` in your changes missing coverage. Please review.",
->>>>>>> 36fc900b
             f"> Project coverage is 60.00%. Comparing base [(`{comparison.project_coverage_base.commit.commitid[:7]}`)](test.example.br/gh/{repository.slug}/commit/{comparison.project_coverage_base.commit.commitid}?dropdown=coverage&el=desc) to head [(`{comparison.head.commit.commitid[:7]}`)](test.example.br/gh/{repository.slug}/commit/{comparison.head.commit.commitid}?dropdown=coverage&el=desc).",
             "",
             f"> :exclamation: **Current head {comparison.head.commit.commitid[:7]} differs from pull request most recent head {comparison.enriched_pull.provider_pull['head']['commitid'][:7]}**",
@@ -4831,11 +4797,7 @@
         result = await notifier.build_message(comparison)
         expected_result = [
             f"## [Codecov](test.example.br/gh/{repository.slug}/pull/{pull.pullid}?dropdown=coverage&src=pr&el=h1) Report",
-<<<<<<< HEAD
-            "Attention: Patch coverage is `66.66667%` with `1 lines` in your changes are missing coverage. Please review.",
-=======
             f"Attention: Patch coverage is `66.66667%` with `1 line` in your changes missing coverage. Please review.",
->>>>>>> 36fc900b
             f"> Project coverage is 60.00%. Comparing base [(`{comparison.project_coverage_base.commit.commitid[:7]}`)](test.example.br/gh/{repository.slug}/commit/{comparison.project_coverage_base.commit.commitid}?dropdown=coverage&el=desc) to head [(`{comparison.head.commit.commitid[:7]}`)](test.example.br/gh/{repository.slug}/commit/{comparison.head.commit.commitid}?dropdown=coverage&el=desc).",
             "",
             f"> :exclamation: **Current head {comparison.head.commit.commitid[:7]} differs from pull request most recent head {comparison.enriched_pull.provider_pull['head']['commitid'][:7]}**",

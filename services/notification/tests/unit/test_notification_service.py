import os
from asyncio import CancelledError
from asyncio import TimeoutError as AsyncioTimeoutError

import mock
import pytest
from celery.exceptions import SoftTimeLimitExceeded
from shared.plan.constants import PlanName
from shared.reports.resources import Report, ReportFile, ReportLine
from shared.reports.types import Change, ReportTotals
from shared.torngit.status import Status
from shared.yaml import UserYaml

from database.enums import Decoration, Notification, NotificationState
from database.models.core import (
    GITHUB_APP_INSTALLATION_DEFAULT_NAME,
    GithubAppInstallation,
)
from database.tests.factories import CommitFactory, PullFactory, RepositoryFactory
from services.comparison import ComparisonProxy
from services.comparison.types import Comparison, EnrichedPull, FullCommit
from services.notification import NotificationService
from services.notification.notifiers import (
    CommentNotifier,
    PatchChecksNotifier,
    StatusType,
)
from services.notification.notifiers.base import NotificationResult
from services.notification.notifiers.checks import ProjectChecksNotifier
from services.notification.notifiers.checks.checks_with_fallback import (
    ChecksWithFallback,
)
from services.notification.notifiers.mixins.status import (
    CUSTOM_TARGET_TEXT_PATCH_KEY,
    CUSTOM_TARGET_TEXT_PROJECT_KEY,
    CUSTOM_TARGET_TEXT_VALUE,
)
from tests.helpers import mock_all_plans_and_tiers


@pytest.fixture
def sample_comparison(dbsession, request):
    repository = RepositoryFactory.create(
        owner__username=request.node.name,
        owner__service="github",
        using_integration=True,
    )
    dbsession.add(repository)
    dbsession.flush()
    base_commit = CommitFactory.create(repository=repository)
    head_commit = CommitFactory.create(repository=repository, branch="new_branch")
    pull = PullFactory.create(
        repository=repository, base=base_commit.commitid, head=head_commit.commitid
    )
    dbsession.add(base_commit)
    dbsession.add(head_commit)
    dbsession.add(pull)
    dbsession.flush()
    repository = base_commit.repository
    base_full_commit = FullCommit(commit=base_commit, report=None)
    head_full_commit = FullCommit(commit=head_commit, report=None)
    return ComparisonProxy(
        Comparison(
            head=head_full_commit,
            project_coverage_base=base_full_commit,
            patch_coverage_base_commitid=base_commit.commitid,
            enriched_pull=EnrichedPull(
                database_pull=pull,
                provider_pull={
                    "head": {"commitid": head_full_commit.commit.commitid},
                    "base": {
                        "commitid": base_full_commit.commit.commitid,
                        "branch": {},
                    },
                },
            ),
        )
    )


class TestNotificationService(object):
    @pytest.fixture(autouse=True)
    def mock_all_plans_and_tiers_fixture(self):
        mock_all_plans_and_tiers()

    @pytest.mark.django_db
    def test_should_use_checks_notifier_yaml_field_false(self, dbsession):
        repository = RepositoryFactory.create()
        current_yaml = {"github_checks": False}
        service = NotificationService(repository, current_yaml, None)
        assert (
            service._should_use_checks_notifier(status_type=StatusType.PROJECT.value)
            == False
        )

    @pytest.mark.parametrize(
        "repo_data,outcome",
        [
            (
                dict(
                    using_integration=True,
                    owner__integration_id=12341234,
                    owner__service="github",
                ),
                True,
            ),
            (
                dict(
                    using_integration=True,
                    owner__integration_id=12341234,
                    owner__service="gitlab",
                ),
                False,
            ),
            (
                dict(
                    using_integration=True,
                    owner__integration_id=12341234,
                    owner__service="github_enterprise",
                ),
                True,
            ),
            (
                dict(
                    using_integration=False,
                    owner__integration_id=None,
                    owner__service="github",
                ),
                False,
            ),
        ],
    )
    @pytest.mark.django_db
    def test_should_use_checks_notifier_deprecated_flow(
        self, repo_data, outcome, dbsession
    ):
        repository = RepositoryFactory.create(**repo_data)
        current_yaml = {"github_checks": True}
        assert repository.owner.github_app_installations == []
        service = NotificationService(repository, current_yaml, None)
        assert (
            service._should_use_checks_notifier(status_type=StatusType.PROJECT.value)
            == outcome
        )

    @pytest.mark.django_db
    def test_should_use_checks_notifier_ghapp_all_repos_covered(self, dbsession):
        repository = RepositoryFactory.create(owner__service="github")
        ghapp_installation = GithubAppInstallation(
            name=GITHUB_APP_INSTALLATION_DEFAULT_NAME,
            installation_id=456789,
            owner=repository.owner,
            repository_service_ids=None,
        )
        dbsession.add(ghapp_installation)
        dbsession.flush()
        current_yaml = {"github_checks": True}
        assert repository.owner.github_app_installations == [ghapp_installation]
        service = NotificationService(repository, current_yaml, None)
        assert (
            service._should_use_checks_notifier(status_type=StatusType.PROJECT.value)
            == True
        )

    @pytest.mark.django_db
    def test_use_checks_notifier_for_team_plan(
        self,
        dbsession,
    ):
        repository = RepositoryFactory.create(
            owner__service="github", owner__plan=PlanName.TEAM_MONTHLY.value
        )
        ghapp_installation = GithubAppInstallation(
            name=GITHUB_APP_INSTALLATION_DEFAULT_NAME,
            installation_id=456789,
            owner=repository.owner,
            repository_service_ids=None,
        )
        dbsession.add(ghapp_installation)
        dbsession.flush()
        current_yaml = {"github_checks": True}
        assert repository.owner.github_app_installations == [ghapp_installation]
        service = NotificationService(repository, current_yaml, None)
        assert (
            service._should_use_checks_notifier(status_type=StatusType.PROJECT.value)
            == False
        )
        assert (
            service._should_use_checks_notifier(status_type=StatusType.CHANGES.value)
            == False
        )
        assert (
            service._should_use_checks_notifier(status_type=StatusType.PATCH.value)
            == True
        )

    @pytest.mark.django_db
    def test_use_status_notifier_for_team_plan(self, dbsession):
        repository = RepositoryFactory.create(
            owner__service="github", owner__plan=PlanName.TEAM_MONTHLY.value
        )
        ghapp_installation = GithubAppInstallation(
            name=GITHUB_APP_INSTALLATION_DEFAULT_NAME,
            installation_id=456789,
            owner=repository.owner,
            repository_service_ids=None,
        )
        dbsession.add(ghapp_installation)
        dbsession.flush()
        current_yaml = {"github_checks": True}
        assert repository.owner.github_app_installations == [ghapp_installation]
        service = NotificationService(repository, current_yaml, None)
        assert (
            service._should_use_status_notifier(status_type=StatusType.PROJECT.value)
            == False
        )
        assert (
            service._should_use_checks_notifier(status_type=StatusType.CHANGES.value)
            == False
        )
        assert (
            service._should_use_checks_notifier(status_type=StatusType.PATCH.value)
            == True
        )

    @pytest.mark.django_db
    def test_use_status_notifier_for_non_team_plan(self, dbsession):
        repository = RepositoryFactory.create(
            owner__service="github", owner__plan=PlanName.CODECOV_PRO_MONTHLY.value
        )
        ghapp_installation = GithubAppInstallation(
            name=GITHUB_APP_INSTALLATION_DEFAULT_NAME,
            installation_id=456789,
            owner=repository.owner,
            repository_service_ids=None,
        )
        dbsession.add(ghapp_installation)
        dbsession.flush()
        current_yaml = {"github_checks": True}
        assert repository.owner.github_app_installations == [ghapp_installation]
        service = NotificationService(repository, current_yaml, None)
        assert (
            service._should_use_status_notifier(status_type=StatusType.PROJECT.value)
            == True
        )
        assert (
            service._should_use_checks_notifier(status_type=StatusType.CHANGES.value)
            == True
        )
        assert (
            service._should_use_checks_notifier(status_type=StatusType.PATCH.value)
            == True
        )

    @pytest.mark.parametrize(
        "gh_installation_name",
        [GITHUB_APP_INSTALLATION_DEFAULT_NAME, "notifications-app"],
    )
    @pytest.mark.django_db
    def test_should_use_checks_notifier_ghapp_some_repos_covered(
        self, dbsession, gh_installation_name
    ):
        repository = RepositoryFactory.create(owner__service="github")
        other_repo_same_owner = RepositoryFactory.create(owner=repository.owner)
        ghapp_installation = GithubAppInstallation(
            name=gh_installation_name,
            installation_id=456789,
            owner=repository.owner,
            repository_service_ids=[repository.service_id],
            app_id=123123,
            pem_path="path_to_pem_file",
        )
        dbsession.add(ghapp_installation)
        dbsession.flush()
        current_yaml = {"github_checks": True}
        assert repository.owner.github_app_installations == [ghapp_installation]
        service = NotificationService(
            repository,
            current_yaml,
            None,
            gh_installation_name_to_use=gh_installation_name,
        )
        assert (
            service._should_use_checks_notifier(status_type=StatusType.PROJECT.value)
            == True
        )
        service = NotificationService(other_repo_same_owner, current_yaml, None)
        assert (
            service._should_use_checks_notifier(status_type=StatusType.PROJECT.value)
            == False
        )

    @pytest.mark.django_db
    def test_get_notifiers_instances_only_third_party(
        self, dbsession, mock_configuration
    ):
        mock_configuration.params["services"] = {
            "notifications": {"slack": ["slack.com"]}
        }
        repository = RepositoryFactory.create(
            owner__unencrypted_oauth_token="testlln8sdeec57lz83oe3l8y9qq4lhqat2f1kzm",
            owner__username="ThiagoCodecov",
            yaml={"codecov": {"max_report_age": "1y ago"}},
            name="example-python",
        )
        dbsession.add(repository)
        dbsession.flush()
        current_yaml = {
            "coverage": {"notify": {"slack": {"default": {"field": "1y ago"}}}}
        }
        service = NotificationService(repository, current_yaml, None)
        instances = list(service.get_notifiers_instances())
        assert len(instances) == 2
        instance = instances[0]
        assert instance.repository == repository
        assert instance.title == "default"
        assert instance.notifier_yaml_settings == {"field": "1y ago"}
        assert instance.site_settings == ["slack.com"]
        assert instance.current_yaml == current_yaml

    @pytest.mark.django_db
    def test_get_notifiers_instances_checks(
        self, dbsession, mock_configuration, mocker
    ):
        repository = RepositoryFactory.create(
            owner__integration_id=123,
            owner__service="github",
            yaml={"codecov": {"max_report_age": "1y ago"}},
            name="example-python",
            using_integration=True,
        )

        dbsession.add(repository)
        dbsession.flush()
        current_yaml = {
            "coverage": {"status": {"project": True, "patch": True, "changes": True}}
        }
        mocker.patch.dict(
            os.environ, {"CHECKS_WHITELISTED_OWNERS": f"0,{repository.owner.ownerid}"}
        )
        service = NotificationService(repository, current_yaml, None)
        instances = list(service.get_notifiers_instances())
        names = sorted([instance.name for instance in instances])
        types = sorted(instance.notification_type.value for instance in instances)
        assert names == [
            "checks-changes-with-fallback",
            "checks-patch-with-fallback",
            "checks-project-with-fallback",
            "codecov-slack-app",
        ]
        assert types == [
            "checks_changes",
            "checks_patch",
            "checks_project",
            "codecov_slack_app",
        ]

    @pytest.mark.django_db
    def test_get_notifiers_instances_slack_app_false(
        self, dbsession, mock_configuration, mocker
    ):
        mocker.patch("services.notification.get_config", return_value=False)
        repository = RepositoryFactory.create(
            owner__integration_id=123,
            owner__service="github",
            yaml={"codecov": {"max_report_age": "1y ago"}},
            name="example-python",
            using_integration=True,
        )

        dbsession.add(repository)
        dbsession.flush()
        current_yaml = {
            "coverage": {"status": {"project": True, "patch": True, "changes": True}}
        }
        mocker.patch.dict(
            os.environ, {"CHECKS_WHITELISTED_OWNERS": f"0,{repository.owner.ownerid}"}
        )
        service = NotificationService(repository, current_yaml, None)
        instances = list(service.get_notifiers_instances())
        names = sorted([instance.name for instance in instances])
        assert names == [
            "checks-changes-with-fallback",
            "checks-patch-with-fallback",
            "checks-project-with-fallback",
        ]

    @pytest.mark.parametrize(
        "gh_installation_name",
        [GITHUB_APP_INSTALLATION_DEFAULT_NAME, "notifications-app"],
    )
    @pytest.mark.django_db
    def test_get_notifiers_instances_checks_percentage_whitelist(
        self,
        dbsession,
        mock_configuration,
        mocker,
        gh_installation_name,
    ):
        repository = RepositoryFactory.create(
            owner__integration_id=123,
            owner__service="github",
            owner__ownerid=1234,
            yaml={"codecov": {"max_report_age": "1y ago"}},
            name="example-python",
            using_integration=True,
        )
        dbsession.add(repository)
        dbsession.flush()
        current_yaml = {
            "coverage": {"status": {"project": True, "patch": True, "changes": True}}
        }
        mocker.patch.dict(
            os.environ,
            {
                "CHECKS_WHITELISTED_OWNERS": "0,1",
                "CHECKS_WHITELISTED_PERCENTAGE": "35",
            },
        )
        service = NotificationService(
            repository,
            current_yaml,
            gh_installation_name,
        )
        instances = list(service.get_notifiers_instances())
        # we don't need that for slack-app notifier
        names = [
            instance._checks_notifier.name
            for instance in instances
            if instance.name != "codecov-slack-app"
        ]
        assert names == ["checks-project", "checks-patch", "checks-changes"]
        for instance in instances:
            if isinstance(instance, ChecksWithFallback):
                assert (
                    instance._checks_notifier.repository_service == gh_installation_name
                )
                assert (
                    instance._status_notifier.repository_service == gh_installation_name
                )
            else:
                assert instance.repository_service == gh_installation_name

    @pytest.mark.parametrize(
        "gh_installation_name",
        [GITHUB_APP_INSTALLATION_DEFAULT_NAME, "notifications-app"],
    )
    @pytest.mark.django_db
    def test_get_notifiers_instances_comment(
        self, dbsession, mock_configuration, mocker, gh_installation_name
    ):
        repository = RepositoryFactory.create(
            owner__integration_id=123,
            owner__service="github",
            owner__ownerid=1234,
            yaml={"codecov": {"max_report_age": "1y ago"}},
            name="example-python",
            using_integration=True,
        )
        dbsession.add(repository)
        dbsession.flush()
        current_yaml = {"comment": {"layout": "condensed_header"}, "slack_app": False}
        service = NotificationService(
            repository,
            current_yaml,
            gh_installation_name,
        )
        instances = list(service.get_notifiers_instances())
        assert len(instances) == 1
        assert instances[0].repository_service == gh_installation_name

    @pytest.mark.django_db
    def test_notify_general_exception(self, mocker, dbsession, sample_comparison):
        current_yaml = {}
        commit = sample_comparison.head.commit
        good_notifier = mocker.MagicMock(
            is_enabled=mocker.MagicMock(return_value=True),
            title="good_notifier",
            notification_type=Notification.comment,
            decoration_type=Decoration.standard,
            notify=mock.Mock(),
        )
        bad_notifier = mocker.MagicMock(
            is_enabled=mocker.MagicMock(return_value=True),
            title="bad_notifier",
            notification_type=Notification.status_project,
            decoration_type=Decoration.standard,
        )
        disabled_notifier = mocker.MagicMock(
            is_enabled=mocker.MagicMock(return_value=False),
            title="disabled_notifier",
            notification_type=Notification.status_patch,
            decoration_type=Decoration.standard,
            notify=mock.Mock(),
        )
        good_notifier.notify.return_value = NotificationResult(
            notification_attempted=True,
            notification_successful=True,
            explanation="",
            data_sent={"some": "data"},
        )
        good_notifier.name = "good_name"
        bad_notifier.name = "bad_name"
        disabled_notifier.name = "disabled_notifier_name"
        bad_notifier.notify.side_effect = Exception("This is bad")
        mocker.patch.object(
            NotificationService,
            "get_notifiers_instances",
            return_value=[bad_notifier, good_notifier, disabled_notifier],
        )
        notifications_service = NotificationService(
            commit.repository, current_yaml, None
        )
        expected_result = [
            {"notifier": "bad_name", "title": "bad_notifier", "result": None},
            {
                "notifier": "good_name",
                "title": "good_notifier",
                "result": NotificationResult(
                    notification_attempted=True,
                    notification_successful=True,
                    explanation="",
                    data_sent={"some": "data"},
                    data_received=None,
                ),
            },
        ]
        res = notifications_service.notify(sample_comparison)
        assert expected_result == res

    @pytest.mark.django_db
    def test_notify_data_sent_None(self, mocker, dbsession, sample_comparison):
        current_yaml = {}
        commit = sample_comparison.head.commit
        good_notifier = mocker.MagicMock(
            is_enabled=mocker.MagicMock(return_value=True),
            title="good_notifier",
            notification_type=Notification.comment,
            decoration_type=Decoration.standard,
            notify=mock.Mock(),
        )
        skipped_notifier = mocker.MagicMock(
            is_enabled=mocker.MagicMock(return_value=True),
            title="skippy_notifier",
            notification_type=Notification.status_project,
            decoration_type=Decoration.standard,
        )
        good_notifier.notify.return_value = NotificationResult(
            notification_attempted=True,
            notification_successful=True,
            explanation="",
            data_sent={"some": "data"},
        )
        skipped_expected_return = NotificationResult(
            notification_attempted=False,
            notification_successful=None,
            explanation="exclude_flag_coverage_not_uploaded_checks",
            data_sent=None,
            data_received=None,
            github_app_used=None,
        )
        skipped_notifier.notify.return_value = skipped_expected_return
        good_notifier.name = "good_name"
        skipped_notifier.name = "skippy"

        mocker.patch.object(
            NotificationService,
            "get_notifiers_instances",
            return_value=[skipped_notifier, good_notifier],
        )

        notifications_service = NotificationService(
            commit.repository, current_yaml, None
        )
        expected_result = [
            {
                "notifier": "skippy",
                "title": "skippy_notifier",
                "result": skipped_expected_return,
            },
            {
                "notifier": "good_name",
                "title": "good_notifier",
                "result": NotificationResult(
                    notification_attempted=True,
                    notification_successful=True,
                    explanation="",
                    data_sent={"some": "data"},
                    data_received=None,
                ),
            },
        ]
        res = notifications_service.notify(sample_comparison)
        assert expected_result == res

    @pytest.mark.django_db
    def test_notify_individual_notifier_timeout(self, mocker, sample_comparison):
        current_yaml = {}
        commit = sample_comparison.head.commit
        notifier = mocker.MagicMock(
            title="fake_notifier",
            notify=mock.Mock(),
            notification_type=Notification.comment,
            decoration_type=Decoration.standard,
        )
        notifier.notify.side_effect = AsyncioTimeoutError
        notifications_service = NotificationService(
            commit.repository, current_yaml, None
        )
        res = notifications_service.notify_individual_notifier(
            notifier, sample_comparison
        )
        assert res == {
            "notifier": notifier.name,
            "result": None,
            "title": "fake_notifier",
        }

    @pytest.mark.django_db
    def test_notify_individual_checks_project_notifier(
        self, mocker, sample_comparison, mock_repo_provider, mock_configuration
    ):
        mock_repo_provider.get_commit_statuses.return_value = Status([])
        mock_configuration._params["setup"] = {"codecov_dashboard_url": "test"}
        current_yaml = {}
        commit = sample_comparison.head.commit
        report = Report()
        first_deleted_file = ReportFile("file_1.go")
        first_deleted_file.append(1, ReportLine.create(coverage=0, sessions=[]))
        first_deleted_file.append(2, ReportLine.create(coverage=0, sessions=[]))
        first_deleted_file.append(3, ReportLine.create(coverage=0, sessions=[]))
        first_deleted_file.append(5, ReportLine.create(coverage=0, sessions=[]))
        report.append(first_deleted_file)
        sample_comparison.head.report = report
        mock_repo_provider.create_check_run.return_value = 2234563
        mock_repo_provider.update_check_run.return_value = "success"
        notifier = ProjectChecksNotifier(
            repository=sample_comparison.head.commit.repository,
            title="title",
            notifier_yaml_settings={"flags": ["flagone"]},
            notifier_site_settings=True,
            current_yaml=UserYaml({}),
            repository_service=mock_repo_provider,
        )
        notifications_service = NotificationService(
            commit.repository, current_yaml, mock_repo_provider
        )
        res = notifications_service.notify_individual_notifier(
            notifier, sample_comparison
        )

        assert res == {
            "notifier": "checks-project",
            "title": "title",
            "result": NotificationResult(
                notification_attempted=True,
                notification_successful=True,
                explanation=None,
                data_sent={
                    "state": "success",
                    "output": {
                        "title": "No coverage information found on head",
                        "summary": f"[View this Pull Request on Codecov](test/gh/test_notify_individual_checks_project_notifier/{sample_comparison.head.commit.repository.name}/pull/{sample_comparison.pull.pullid}?dropdown=coverage&src=pr&el=h1)\n\nNo coverage information found on head",
                        "annotations": [],
                    },
                    "included_helper_text": {},
                    "url": f"test/gh/test_notify_individual_checks_project_notifier/{sample_comparison.head.commit.repository.name}/pull/{sample_comparison.pull.pullid}",
                },
                data_received=None,
            ),
        }

<<<<<<< HEAD
    @pytest.mark.django_db
    def test_notify_individual_checks_patch_notifier_included_helper_text(
=======
    def test_notify_individual_checks_patch_and_project_notifier_included_helper_text(
>>>>>>> 5e92d543
        self,
        mocker,
        sample_comparison,
        mock_repo_provider,
        mock_configuration,
        dbsession,
    ):
        """
        A failed check/status notification with included_helper_text must pass the
        included_helper_text along to the comment notifier.
        """
        pull_with_coverage = PullFactory(
            repository=sample_comparison.enriched_pull.database_pull.repository,
            commentid="1234",
        )  # add this so we don't get is_first_coverage_pull
        dbsession.add(pull_with_coverage)
        dbsession.flush()
        mock_repo_provider.get_commit_statuses.return_value = Status([])
        # add this to satisfy create_or_update_commit_notification_from_notification_result
        mock_repo_provider.post_comment.return_value = {"id": 9865}
        mock_configuration._params["setup"] = {"codecov_dashboard_url": "test"}
        current_yaml = {
            "coverage": {"status": {"patch": True, "project": True}},
            "comment": {"layout": "condensed_header"},
            "slack_app": False,
            "github_checks": {"annotations": False},
        }
        commit = sample_comparison.head.commit
        report = Report()
        first_deleted_file = ReportFile("file_1.go")
        first_deleted_file.append(1, ReportLine.create(coverage=0, sessions=[]))
        first_deleted_file.append(2, ReportLine.create(coverage=0, sessions=[]))
        first_deleted_file.append(3, ReportLine.create(coverage=0, sessions=[]))
        first_deleted_file.append(5, ReportLine.create(coverage=0, sessions=[]))
        report.append(first_deleted_file)
        sample_comparison.head.report = report
        sample_comparison.project_coverage_base.report = report
        mock_repo_provider.create_check_run.return_value = 2234563
        mock_repo_provider.update_check_run.return_value = "success"
        patch_check = PatchChecksNotifier(
            repository=sample_comparison.head.commit.repository,
            title="title",
            notifier_yaml_settings={
                "target": "70%",
                "paths": ["pathone"],
                "layout": "reach, diff, flags, files, footer",
            },
            notifier_site_settings=True,
            current_yaml=UserYaml({}),
            repository_service=mock_repo_provider,
        )
        proj_check = ProjectChecksNotifier(
            repository=sample_comparison.head.commit.repository,
            title="title",
            notifier_yaml_settings={
                "target": "70%",
                "paths": ["pathone"],
                "layout": "reach, diff, flags, files, footer",
            },
            notifier_site_settings=True,
            current_yaml=UserYaml({}),
            repository_service=mock_repo_provider,
        )
        comment = CommentNotifier(
            repository=sample_comparison.head.commit.repository,
            title="title",
            notifier_yaml_settings={
                "target": "70%",
                "paths": ["pathone"],
                "layout": "reach, diff, flags, files, footer",
            },
            notifier_site_settings=True,
            current_yaml=UserYaml({}),
            repository_service=mock_repo_provider,
        )
        mocker.patch.object(
            NotificationService,
            "get_notifiers_instances",
            return_value=[
                patch_check,
                proj_check,
                comment,
            ],
        )

        service = NotificationService(
            commit.repository, current_yaml, mock_repo_provider
        )
        instances = list(service.get_notifiers_instances())
        names = sorted([instance.name for instance in instances])
        types = sorted(instance.notification_type.value for instance in instances)
        assert names == ["checks-patch", "checks-project", "comment"]
        assert types == ["checks_patch", "checks_project", "comment"]

        checks_patch_result = {
            "state": "failure",
            "output": {
                "title": "66.67% of diff hit (target 70.00%)",
                "summary": f"[View this Pull Request on Codecov](test.example.br/gh/test_notify_individual_checks_patch_and_project_notifier_included_helper_text/{sample_comparison.head.commit.repository.name}/pull/{sample_comparison.pull.pullid}?dropdown=coverage&src=pr&el=h1)\n\n66.67% of diff hit (target 70.00%)",
                "annotations": [],
            },
            "included_helper_text": {
                CUSTOM_TARGET_TEXT_PATCH_KEY: CUSTOM_TARGET_TEXT_VALUE.format(
                    context="patch",
                    notification_type="check",
                    point_of_comparison="patch",
                    coverage=66.67,
                    target="70.00",
                )
            },
        }
        # forcing this outcome from patch check notifier to test how that affects comment notifier
        mocker.patch(
            "services.notification.notifiers.checks.patch.PatchChecksNotifier.build_payload",
            return_value=checks_patch_result,
        )

        checks_proj_result = {
            "state": "failure",
            "output": {
                "title": "50.00% (target 70.00%)",
                "summary": f"[View this Pull Request on Codecov](test/gh/test_notify_individual_checks_patch_and_project_notifier_included_helper_text/{sample_comparison.head.commit.repository.name}/pull/{sample_comparison.pull.pullid}?dropdown=coverage&src=pr&el=h1)\n\nNo coverage information found on head",
                "annotations": [],
            },
            "included_helper_text": {
                CUSTOM_TARGET_TEXT_PROJECT_KEY: CUSTOM_TARGET_TEXT_VALUE.format(
                    context="project",
                    notification_type="check",
                    point_of_comparison="head",
                    coverage="50.00",
                    target="70.00",
                )
            },
        }
        # forcing this outcome from project check notifier to test how that affects comment notifier
        mocker.patch(
            "services.notification.notifiers.checks.project.ProjectChecksNotifier.build_payload",
            return_value=checks_proj_result,
        )

        mocker.patch(
            "services.comparison.ComparisonProxy.get_behind_by",
            return_value=None,
        )
        mock_changes = [
            Change(
                path="modified.py",
                new=False,
                deleted=False,
                in_diff=True,
                old_path=None,
                totals=ReportTotals(
                    files=0,
                    lines=0,
                    hits=-3,
                    misses=2,
                    partials=0,
                    coverage=-35.714290000000005,
                    branches=0,
                    methods=0,
                    messages=0,
                    sessions=0,
                    complexity=0,
                    complexity_total=0,
                    diff=0,
                ),
            ),
        ]
        mocker.patch(
            "services.comparison.ComparisonProxy.get_changes", return_value=mock_changes
        )

        # this gets the patched results from PatchChecksNotifier and ProjectChecksNotifier, with included_helper_text
        # CommentNotifier is called next, and should have the included_helper_text in the payload
        res = service.notify(sample_comparison)

        assert len(res) == 3
        for r in res:
            if r["notifier"] == "checks-patch":
                assert (
                    r["result"].data_sent["included_helper_text"]
                    == checks_patch_result["included_helper_text"]
                )

            if r["notifier"] == "checks-project":
                assert (
                    r["result"].data_sent["included_helper_text"]
                    == checks_proj_result["included_helper_text"]
                )

            if r["notifier"] == "comment":
                assert (
                    ":x: "
                    + checks_patch_result["included_helper_text"][
                        CUSTOM_TARGET_TEXT_PATCH_KEY
                    ]
                    and ":x: "
                    + checks_proj_result["included_helper_text"][
                        CUSTOM_TARGET_TEXT_PROJECT_KEY
                    ]
                    in r["result"].data_sent["message"]
                )

    @pytest.mark.django_db
    def test_notify_individual_notifier_timeout_notification_created(
        self, mocker, dbsession, sample_comparison
    ):
        current_yaml = {}
        commit = sample_comparison.head.commit
        notifier = mocker.MagicMock(
            title="fake_notifier",
            notify=mock.Mock(),
            notification_type=Notification.comment,
            decoration_type=Decoration.standard,
        )
        notifier.notify.side_effect = AsyncioTimeoutError
        notifications_service = NotificationService(
            commit.repository, current_yaml, None
        )
        res = notifications_service.notify_individual_notifier(
            notifier, sample_comparison
        )
        assert res == {
            "notifier": notifier.name,
            "result": None,
            "title": "fake_notifier",
        }
        dbsession.flush()
        pull = sample_comparison.enriched_pull.database_pull
        pull_commit_notifications = pull.get_head_commit_notifications()
        assert len(pull_commit_notifications) == 1

        pull_commit_notification = pull_commit_notifications[0]
        assert pull_commit_notification is not None
        assert pull_commit_notification.notification_type == notifier.notification_type
        assert pull_commit_notification.decoration_type == notifier.decoration_type
        assert pull_commit_notification.state == NotificationState.error

    @pytest.mark.django_db
    def test_notify_individual_notifier_notification_created_then_updated(
        self, mocker, dbsession, sample_comparison
    ):
        current_yaml = {}
        commit = sample_comparison.head.commit
        notifier = mocker.MagicMock(
            title="fake_notifier",
            notify=mock.Mock(),
            notification_type=Notification.comment,
            decoration_type=Decoration.standard,
        )
        # first attempt not successful
        notifier.notify.side_effect = AsyncioTimeoutError
        notifications_service = NotificationService(
            commit.repository, current_yaml, None
        )
        res = notifications_service.notify_individual_notifier(
            notifier, sample_comparison
        )
        assert res == {
            "notifier": notifier.name,
            "result": None,
            "title": "fake_notifier",
        }
        dbsession.flush()
        pull = sample_comparison.enriched_pull.database_pull
        pull_commit_notifications = pull.get_head_commit_notifications()
        assert len(pull_commit_notifications) == 1

        pull_commit_notification = pull_commit_notifications[0]
        assert pull_commit_notification is not None
        assert pull_commit_notification.decoration_type == notifier.decoration_type
        assert pull_commit_notification.state == NotificationState.error

        # second attempt successful
        notifier.notify.side_effect = [
            NotificationResult(
                notification_attempted=True,
                notification_successful=True,
                explanation="",
                data_sent={"some": "data"},
            )
        ]
        res = notifications_service.notify_individual_notifier(
            notifier, sample_comparison
        )
        dbsession.commit()
        assert pull_commit_notification.state == NotificationState.success

    @pytest.mark.django_db
    def test_notify_individual_notifier_cancellation(self, mocker, sample_comparison):
        current_yaml = {}
        commit = sample_comparison.head.commit
        notifier = mocker.MagicMock(
            title="fake_notifier",
            notify=mock.Mock(),
            notification_type=Notification.comment,
            decoration_type=Decoration.standard,
        )
        notifier.notify.side_effect = CancelledError()
        notifications_service = NotificationService(
            commit.repository, current_yaml, None
        )
        with pytest.raises(CancelledError):
            notifications_service.notify_individual_notifier(
                notifier, sample_comparison
            )

    @pytest.mark.django_db
    def test_notify_timeout_exception(self, mocker, dbsession, sample_comparison):
        current_yaml = {}
        commit = sample_comparison.head.commit
        good_notifier = mocker.MagicMock(
            is_enabled=mocker.MagicMock(return_value=True),
            notify=mock.Mock(),
            title="good_notifier",
            notification_type=Notification.comment,
            decoration_type=Decoration.standard,
        )
        no_attempt_notifier = mocker.MagicMock(
            is_enabled=mocker.MagicMock(return_value=True),
            notify=mock.Mock(),
            title="no_attempt_notifier",
            notification_type=Notification.status_project,
            decoration_type=Decoration.standard,
        )
        bad_notifier = mocker.MagicMock(
            is_enabled=mocker.MagicMock(return_value=True),
            notify=mock.Mock(),
            title="bad_notifier",
            notification_type=Notification.status_patch,
            decoration_type=Decoration.standard,
        )
        disabled_notifier = mocker.MagicMock(
            is_enabled=mocker.MagicMock(return_value=False),
            title="disabled_notifier",
            notification_type=Notification.status_changes,
            decoration_type=Decoration.standard,
        )
        good_notifier.notify.return_value = NotificationResult(
            notification_attempted=True,
            notification_successful=True,
            explanation="",
            data_sent={"some": "data"},
        )
        no_attempt_notifier.notify.return_value = NotificationResult(
            notification_attempted=False,
            notification_successful=None,
            explanation="no_need_to_send",
            data_sent=None,
        )
        good_notifier.name = "good_name"
        bad_notifier.name = "bad_name"
        disabled_notifier.name = "disabled_notifier_name"
        bad_notifier.notify.side_effect = SoftTimeLimitExceeded()
        mocker.patch.object(
            NotificationService,
            "get_notifiers_instances",
            return_value=[
                bad_notifier,
                good_notifier,
                disabled_notifier,
                no_attempt_notifier,
            ],
        )
        notifications_service = NotificationService(
            commit.repository, current_yaml, None
        )
        with pytest.raises(SoftTimeLimitExceeded):
            notifications_service.notify(sample_comparison)

        dbsession.flush()
        pull_commit_notifications = sample_comparison.enriched_pull.database_pull.get_head_commit_notifications()
        assert len(pull_commit_notifications) == 1
        for commit_notification in pull_commit_notifications:
            assert commit_notification.state in (
                NotificationState.success,
                NotificationState.error,
            )
            assert commit_notification.decoration_type == Decoration.standard
            assert commit_notification.notification_type in (
                Notification.comment,
                Notification.status_patch,
            )

    @pytest.mark.django_db
    def test_not_licensed_enterprise(self, mocker, dbsession, sample_comparison):
        mocker.patch("services.notification.is_properly_licensed", return_value=False)
        mock_notify_individual_notifier = mocker.patch.object(
            NotificationService, "notify_individual_notifier"
        )
        current_yaml = {}
        commit = sample_comparison.head.commit
        notifications_service = NotificationService(
            commit.repository, current_yaml, None
        )
        expected_result = []
        res = notifications_service.notify(sample_comparison)
        assert expected_result == res
        assert not mock_notify_individual_notifier.called

    @pytest.mark.django_db
    def test_get_statuses(self, mocker, dbsession, sample_comparison):
        current_yaml = {
            "coverage": {"status": {"project": True, "patch": True, "changes": True}},
            "flags": {"banana": {"carryforward": False}},
            "flag_management": {
                "default_rules": {"carryforward": False},
                "individual_flags": [
                    {
                        "name": "strawberry",
                        "carryforward": True,
                        "statuses": [{"name_prefix": "haha", "type": "patch"}],
                    }
                ],
            },
        }
        commit = sample_comparison.head.commit
        notifications_service = NotificationService(
            commit.repository, UserYaml(current_yaml), None
        )
        expected_result = [
            ("project", "default", {}),
            ("patch", "default", {}),
            ("changes", "default", {}),
            (
                "patch",
                "hahastrawberry",
                {"flags": ["strawberry"], "name_prefix": "haha", "type": "patch"},
            ),
        ]
        res = list(notifications_service.get_statuses(["unit", "banana", "strawberry"]))
        assert expected_result == res

    @pytest.mark.django_db
    def test_get_component_statuses(self, mocker, dbsession, sample_comparison):
        current_yaml = {
            "component_management": {
                "default_rules": {
                    "paths": [r"src/important/.*\.cpp"],
                    "flag_regexes": [r"critical.*"],
                    "statuses": [
                        {"name_prefix": "important/", "type": "project"},
                        {
                            "name_prefix": "legacy/",
                            "type": "project",
                            "enabled": False,
                        },  # this won't be in the results because it's not enabled
                    ],
                },
                "individual_components": [
                    {
                        "component_id": "my-special-component",
                        "flag_regexes": [r"special.*"],
                        "statuses": [
                            {"name_prefix": "special/", "type": "patch"},
                            {"name_prefix": "legacy/", "type": "project"},
                        ],
                    },
                    {
                        "component_id": "inner-app",
                        "paths": [r"src/inner_app/.*"],
                        "statuses": [{"type": "patch"}],
                    },
                    {"component_id": "from_default"},
                ],
            }
        }
        commit = sample_comparison.head.commit
        notifications_service = NotificationService(
            commit.repository, UserYaml(current_yaml), None
        )
        expected_result = [
            (
                "patch",
                "special/my-special-component",
                {
                    "flags": ["special_flag"],
                    "paths": [r"src/important/.*\.cpp"],
                    "type": "patch",
                    "name_prefix": "special/",
                },
            ),
            (
                "project",
                "legacy/my-special-component",
                {
                    "flags": ["special_flag"],
                    "paths": [r"src/important/.*\.cpp"],
                    "type": "project",
                    "name_prefix": "legacy/",
                },
            ),
            (
                "patch",
                "inner-app",
                {
                    "flags": ["critical_files"],
                    "paths": [r"src/inner_app/.*"],
                    "type": "patch",
                },
            ),
            (
                "project",
                "important/from_default",
                {
                    "flags": ["critical_files"],
                    "name_prefix": "important/",
                    "type": "project",
                    "paths": [r"src/important/.*\.cpp"],
                },
            ),
        ]
        res = list(
            notifications_service.get_statuses(
                ["special_flag", "critical_files", "banana"]
            )
        )
        assert expected_result == res<|MERGE_RESOLUTION|>--- conflicted
+++ resolved
@@ -670,12 +670,8 @@
             ),
         }
 
-<<<<<<< HEAD
-    @pytest.mark.django_db
-    def test_notify_individual_checks_patch_notifier_included_helper_text(
-=======
+    @pytest.mark.django_db
     def test_notify_individual_checks_patch_and_project_notifier_included_helper_text(
->>>>>>> 5e92d543
         self,
         mocker,
         sample_comparison,

import logging
import typing

from shared.reports.resources import Report, ReportFile
from shared.reports.types import ReportLine

from services.report.languages.base import BaseLanguageProcessor
from services.report.report_builder import ReportBuilder, ReportBuilderSession

logger = logging.getLogger(__name__)


class MonoProcessor(BaseLanguageProcessor):
    def matches_content(self, content, first_line, name):
        return bool(content.tag == "coverage" and content.find("assembly") is not None)

    def process(
        self, name: str, content: typing.Any, report_builder: ReportBuilder
    ) -> Report:
<<<<<<< HEAD
        report_builder_session = report_builder.create_report_builder_session(name)
        return from_xml(content, report_builder_session)
=======
        logger.info("Received a mono language report to process")
        path_fixer, ignored_lines, sessionid, repo_yaml = (
            report_builder.path_fixer,
            report_builder.ignored_lines,
            report_builder.sessionid,
            report_builder.repo_yaml,
        )
        return from_xml(content, path_fixer, ignored_lines, sessionid, repo_yaml)
>>>>>>> ae7b40de


def from_xml(xml, report_builder_session: ReportBuilderSession) -> Report:
    path_fixer, ignored_lines, sessionid = (
        report_builder_session.path_fixer,
        report_builder_session.ignored_lines,
        report_builder_session.sessionid,
    )
    # loop through methods
    for method in xml.iter("method"):
        # get file name
        filename = path_fixer(method.attrib["filename"])
        if filename is None:
            continue

        _file = report_builder_session.get_file(filename)
        if not _file:
            _file = ReportFile(filename, ignore=ignored_lines.get(filename))

        # loop through statements
        for line in method.iter("statement"):
            line = line.attrib
            coverage = int(line["counter"])

            _file.append(
                int(line["line"]),
                ReportLine.create(coverage=coverage, sessions=[[sessionid, coverage]]),
            )

        report_builder_session.append(_file)

    return report_builder_session.output_report()<|MERGE_RESOLUTION|>--- conflicted
+++ resolved
@@ -7,8 +7,6 @@
 from services.report.languages.base import BaseLanguageProcessor
 from services.report.report_builder import ReportBuilder, ReportBuilderSession
 
-logger = logging.getLogger(__name__)
-
 
 class MonoProcessor(BaseLanguageProcessor):
     def matches_content(self, content, first_line, name):
@@ -17,19 +15,8 @@
     def process(
         self, name: str, content: typing.Any, report_builder: ReportBuilder
     ) -> Report:
-<<<<<<< HEAD
         report_builder_session = report_builder.create_report_builder_session(name)
         return from_xml(content, report_builder_session)
-=======
-        logger.info("Received a mono language report to process")
-        path_fixer, ignored_lines, sessionid, repo_yaml = (
-            report_builder.path_fixer,
-            report_builder.ignored_lines,
-            report_builder.sessionid,
-            report_builder.repo_yaml,
-        )
-        return from_xml(content, path_fixer, ignored_lines, sessionid, repo_yaml)
->>>>>>> ae7b40de
 
 
 def from_xml(xml, report_builder_session: ReportBuilderSession) -> Report:

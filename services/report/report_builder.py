import dataclasses
import typing
from enum import Enum, auto

from shared.reports.resources import LineSession, Report, ReportFile, ReportLine
from shared.reports.types import CoverageDatapoint
from shared.yaml.user_yaml import UserYaml

# The SpecialLabelsEnum enum is place to hold sentinels for labels with special
#     meanings
# One example is CODECOV_ALL_LABELS_PLACEHOLDER: it's a sentinel for
#     "all the labels from this report apply here"
# Imagine a suite, with many tests, that import a particular file
# The imports all happen before any of the tests is executed
# So on this imported file, there might be some global code
# Because it's global, it runs during this import phase
# So it's not attached directly to any test, because it ran
#     outside of any tests
# But it is responsible for those tests in a way, since this global variable
# is used in the functions themselves (which run during the tests). At least
#     there is no simple way to guarantee the global variable didn't affect
#     anything that imported that file
# So, from the coverage perspective, this global-level line was an indirect
#     part of every test. So, in the end, if we see this constant in the report
#     datapoints, we will replace it with all the labels (tests) that we saw in
#     that report
# This is what CODECOV_ALL_LABELS_PLACEHOLDER is


class SpecialLabelsEnum(Enum):
    CODECOV_ALL_LABELS_PLACEHOLDER = auto()


class CoverageType(Enum):
    line = ("line", None)
    branch = ("branch", "b")
    method = ("method", "m")

    def __init__(self, code, report_value):
        self.code = code
        self.report_value = report_value

    def map_to_string(self):
        return self.report_value


class ReportBuilderSession(object):
    def __init__(self, report_builder, report_filepath):
        self._report_builder = report_builder
        self._report_filepath = report_filepath
        self._report = Report()
        self._present_labels = set()

    @property
    def file_class(self):
        return self._report.file_class

    @property
    def filepath(self):
        return self._report_filepath

    @property
    def path_fixer(self):
        return self._report_builder.path_fixer

    @property
    def sessionid(self):
        return self._report_builder.sessionid

    @property
    def current_yaml(self):
        return self._report_builder.current_yaml

    @property
    def ignored_lines(self):
        return self._report_builder.ignored_lines

    def ignore_lines(self, *args, **kwargs):
        return self._report.ignore_lines(*args, **kwargs)

    def resolve_paths(self, paths):
        return self._report.resolve_paths(paths)

    def append(self, file):
        if file is not None:
            for line_number, line in file.lines:
                if line.datapoints:
                    for datapoint in line.datapoints:
                        for label in datapoint.labels:
                            self._present_labels.add(label)
        return self._report.append(file)

    def output_report(self) -> Report:
        """
            Outputs a Report.
            This function applies all the needed modifications before a report
            can be output

        Returns:
            Report: The legacy report desired
        """
        if self._present_labels and self._present_labels != {
            SpecialLabelsEnum.CODECOV_ALL_LABELS_PLACEHOLDER
        }:
            for file in self._report:
                for line_number, line in file.lines:
                    self._possibly_modify_line_to_account_for_special_labels(
                        file, line_number, line
                    )
            self._report._totals = None
        return self._report

    def _possibly_modify_line_to_account_for_special_labels(
        self, file: ReportFile, line_number: int, line: ReportLine
    ) -> None:
        """Possibly modify the report line in the file
        to account for any label in the SpecialLabelsEnum

        Args:
            file (ReportFile): The file we want to modify
            line_number (int): The line number in case we
                need to set the new line back into the files
            line (ReportLine): The original line
        """
        new_datapoints = []
        if line.datapoints:
            new_datapoints = [
                self._possibly_convert_datapoints(datapoint)
                for datapoint in line.datapoints
            ]
            new_datapoints = [item for dp_list in new_datapoints for item in dp_list]
            if new_datapoints != line.datapoints:
                # A check to avoid unnecessary replacement
                file[line_number] = dataclasses.replace(
                    line,
                    datapoints=sorted(
                        new_datapoints,
                        key=lambda x: (
                            x.sessionid,
                            x.coverage,
                            x.coverage_type,
                            x.labels,
                        ),
                    ),
                )
                file._totals = None

    def _possibly_convert_datapoints(
        self, datapoint: CoverageDatapoint
    ) -> typing.List[CoverageDatapoint]:
        """Possibly convert datapoints
            The datapoint that might need to be converted

        Args:
            datapoint (CoverageDatapoint): The datapoint to convert
        """
        if any(
            label == SpecialLabelsEnum.CODECOV_ALL_LABELS_PLACEHOLDER
            for label in datapoint.labels
        ):
            return [
                dataclasses.replace(
                    datapoint,
                    labels=sorted(
                        set(
                            [
                                label
                                for label in datapoint.labels
                                if label
                                != SpecialLabelsEnum.CODECOV_ALL_LABELS_PLACEHOLDER
                            ]
                            + [new_label]
                        )
                    ),
                )
                for new_label in self._present_labels
                if new_label != SpecialLabelsEnum.CODECOV_ALL_LABELS_PLACEHOLDER
            ]
        return [datapoint]

    def create_coverage_line(
        self,
        filename,
        coverage,
        *,
        coverage_type: CoverageType,
        labels: typing.List[typing.Union[str, SpecialLabelsEnum]] = None,
        partials=None,
        missing_branches=None,
        complexity=None
    ) -> ReportLine:
        coverage_type_str = coverage_type.map_to_string()
        return ReportLine.create(
            coverage=coverage,
            type=coverage_type_str,
            sessions=[
                (
                    LineSession(
<<<<<<< HEAD
                        id=self.sessionid, coverage=coverage, complexity=complexity
=======
                        id=self.sessionid,
                        coverage=coverage,
                        branches=missing_branches,
                        partials=partials,
                        complexity=complexity,
>>>>>>> 6443359e
                    )
                )
            ],
            datapoints=[
                CoverageDatapoint(
                    sessionid=self.sessionid,
                    coverage=coverage,
                    coverage_type=coverage_type_str,
                    labels=labels,
                )
            ]
            if self._report_builder.supports_labels()
            else None,
            complexity=complexity,
        )


class ReportBuilder(object):
    def __init__(
        self,
        current_yaml: UserYaml,
        sessionid: int,
        ignored_lines,
        path_fixer: typing.Callable,
    ):
        self.current_yaml = current_yaml
        self.sessionid = sessionid
        self.ignored_lines = ignored_lines
        self.path_fixer = path_fixer

    @property
    def repo_yaml(self) -> UserYaml:
        # small alias for compat purposes
        return self.current_yaml

    def create_report_builder_session(self, filepath) -> ReportBuilderSession:
        return ReportBuilderSession(self, filepath)

    def supports_labels(self) -> bool:
        # temporary check to make it limited to us while we check if
        # something breaks
        return (
            self.current_yaml
            and self.current_yaml.get("beta_groups")
            and "labels" in self.current_yaml.get("beta_groups")
        )<|MERGE_RESOLUTION|>--- conflicted
+++ resolved
@@ -196,15 +196,11 @@
             sessions=[
                 (
                     LineSession(
-<<<<<<< HEAD
-                        id=self.sessionid, coverage=coverage, complexity=complexity
-=======
                         id=self.sessionid,
                         coverage=coverage,
                         branches=missing_branches,
                         partials=partials,
                         complexity=complexity,
->>>>>>> 6443359e
                     )
                 )
             ],

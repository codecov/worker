import json

import pytest
from mock import MagicMock
from shared.reports.editable import EditableReport, EditableReportFile
from shared.reports.resources import (
    LineSession,
    Report,
    ReportFile,
    ReportLine,
    Session,
    SessionType,
)
from shared.reports.types import CoverageDatapoint
from shared.yaml import UserYaml

from database.tests.factories.core import RepositoryFactory
from helpers.labels import SpecialLabelsEnum
from services.report.raw_upload_processor import (
    SessionAdjustmentResult,
    _adjust_sessions,
    make_sure_label_indexes_match,
)
from test_utils.base import BaseTestCase

# Not calling add_sessions here on purpose, so it doesnt
#   interfere with this logic


class TestAdjustSession(BaseTestCase):
    @pytest.fixture
    def sample_first_report(self):
        report_label_idx = {
            0: SpecialLabelsEnum.CODECOV_ALL_LABELS_PLACEHOLDER.corresponding_label,
            1: "one_label",
            2: "another_label",
        }
        first_report = EditableReport(
            sessions={
                0: Session(
                    flags=["enterprise"],
                    id=0,
                    session_type=SessionType.carriedforward,
                ),
                1: Session(
                    flags=["enterprise"], id=1, session_type=SessionType.uploaded
                ),
                2: Session(
                    flags=["unit"], id=2, session_type=SessionType.carriedforward
                ),
                3: Session(
                    flags=["unrelated"], id=3, session_type=SessionType.uploaded
                ),
            }
        )
        first_file = EditableReportFile("first_file.py")
        c = 0
        for list_of_lists_of_labels in [
            [[1]],
            [[2]],
            [[2], [1]],
            [[2, 1]],
            [[0]],
        ]:
            for sessionid in range(4):
                first_file.append(
                    c % 7 + 1,
                    self.create_sample_line(
                        coverage=c,
                        sessionid=sessionid,
                        list_of_lists_of_labels=list_of_lists_of_labels,
                    ),
                )
                c += 1
        second_file = EditableReportFile("second_file.py")
        first_report.append(first_file)
        first_report.append(second_file)
        # print(self.convert_report_to_better_readable(first_report)["archive"])
        assert self.convert_report_to_better_readable(first_report)["archive"] == {
            "first_file.py": [
                (
                    1,
                    14,
                    None,
                    [
                        [0, 0, None, None, None],
                        [3, 7, None, None, None],
                        [2, 14, None, None, None],
                    ],
                    None,
                    None,
                    [
                        (0, 0, None, [1]),
                        (2, 14, None, [2, 1]),
                        (3, 7, None, [2]),
                    ],
                ),
                (
                    2,
                    15,
                    None,
                    [
                        [1, 1, None, None, None],
                        [0, 8, None, None, None],
                        [3, 15, None, None, None],
                    ],
                    None,
                    None,
                    [
                        (0, 8, None, [1]),
                        (0, 8, None, [2]),
                        (1, 1, None, [1]),
                        (3, 15, None, [2, 1]),
                    ],
                ),
                (
                    3,
                    16,
                    None,
                    [
                        [2, 2, None, None, None],
                        [1, 9, None, None, None],
                        [0, 16, None, None, None],
                    ],
                    None,
                    None,
                    [
                        (0, 16, None, [0]),
                        (1, 9, None, [1]),
                        (1, 9, None, [2]),
                        (2, 2, None, [1]),
                    ],
                ),
                (
                    4,
                    17,
                    None,
                    [
                        [3, 3, None, None, None],
                        [2, 10, None, None, None],
                        [1, 17, None, None, None],
                    ],
                    None,
                    None,
                    [
                        (1, 17, None, [0]),
                        (2, 10, None, [1]),
                        (2, 10, None, [2]),
                        (3, 3, None, [1]),
                    ],
                ),
                (
                    5,
                    18,
                    None,
                    [
                        [0, 4, None, None, None],
                        [3, 11, None, None, None],
                        [2, 18, None, None, None],
                    ],
                    None,
                    None,
                    [
                        (0, 4, None, [2]),
                        (2, 18, None, [0]),
                        (3, 11, None, [1]),
                        (3, 11, None, [2]),
                    ],
                ),
                (
                    6,
                    19,
                    None,
                    [
                        [1, 5, None, None, None],
                        [0, 12, None, None, None],
                        [3, 19, None, None, None],
                    ],
                    None,
                    None,
                    [
                        (0, 12, None, [2, 1]),
                        (1, 5, None, [2]),
                        (3, 19, None, [0]),
                    ],
                ),
                (
                    7,
                    13,
                    None,
                    [[2, 6, None, None, None], [1, 13, None, None, None]],
                    None,
                    None,
                    [
                        (1, 13, None, [2, 1]),
                        (2, 6, None, [2]),
                    ],
                ),
            ]
        }
        first_report.set_label_idx(report_label_idx)
        return first_report

    @pytest.fixture
    def sample_first_report_no_encoded_labels(self):
        first_report = EditableReport(
            sessions={
                0: Session(
                    flags=["enterprise"],
                    id=0,
                    session_type=SessionType.carriedforward,
                ),
                1: Session(
                    flags=["enterprise"], id=1, session_type=SessionType.uploaded
                ),
                2: Session(
                    flags=["unit"], id=2, session_type=SessionType.carriedforward
                ),
                3: Session(
                    flags=["unrelated"], id=3, session_type=SessionType.uploaded
                ),
            }
        )
        first_file = EditableReportFile("first_file.py")
        c = 0
        for list_of_lists_of_labels in [
            [["one_label"]],
            [["another_label"]],
            [["another_label"], ["one_label"]],
            [["another_label", "one_label"]],
            [["Th2dMtk4M_codecov"]],
        ]:
            for sessionid in range(4):
                first_file.append(
                    c % 7 + 1,
                    self.create_sample_line(
                        coverage=c,
                        sessionid=sessionid,
                        list_of_lists_of_labels=list_of_lists_of_labels,
                    ),
                )
                c += 1
        second_file = EditableReportFile("second_file.py")
        first_report.append(first_file)
        first_report.append(second_file)
        # print(self.convert_report_to_better_readable(first_report)["archive"])
        assert self.convert_report_to_better_readable(first_report)["archive"] == {
            "first_file.py": [
                (
                    1,
                    14,
                    None,
                    [
                        [0, 0, None, None, None],
                        [3, 7, None, None, None],
                        [2, 14, None, None, None],
                    ],
                    None,
                    None,
                    [
                        (0, 0, None, ["one_label"]),
                        (2, 14, None, ["another_label", "one_label"]),
                        (3, 7, None, ["another_label"]),
                    ],
                ),
                (
                    2,
                    15,
                    None,
                    [
                        [1, 1, None, None, None],
                        [0, 8, None, None, None],
                        [3, 15, None, None, None],
                    ],
                    None,
                    None,
                    [
                        (0, 8, None, ["another_label"]),
                        (0, 8, None, ["one_label"]),
                        (1, 1, None, ["one_label"]),
                        (3, 15, None, ["another_label", "one_label"]),
                    ],
                ),
                (
                    3,
                    16,
                    None,
                    [
                        [2, 2, None, None, None],
                        [1, 9, None, None, None],
                        [0, 16, None, None, None],
                    ],
                    None,
                    None,
                    [
                        (0, 16, None, ["Th2dMtk4M_codecov"]),
                        (1, 9, None, ["another_label"]),
                        (1, 9, None, ["one_label"]),
                        (2, 2, None, ["one_label"]),
                    ],
                ),
                (
                    4,
                    17,
                    None,
                    [
                        [3, 3, None, None, None],
                        [2, 10, None, None, None],
                        [1, 17, None, None, None],
                    ],
                    None,
                    None,
                    [
                        (1, 17, None, ["Th2dMtk4M_codecov"]),
                        (2, 10, None, ["another_label"]),
                        (2, 10, None, ["one_label"]),
                        (3, 3, None, ["one_label"]),
                    ],
                ),
                (
                    5,
                    18,
                    None,
                    [
                        [0, 4, None, None, None],
                        [3, 11, None, None, None],
                        [2, 18, None, None, None],
                    ],
                    None,
                    None,
                    [
                        (0, 4, None, ["another_label"]),
                        (2, 18, None, ["Th2dMtk4M_codecov"]),
                        (3, 11, None, ["another_label"]),
                        (3, 11, None, ["one_label"]),
                    ],
                ),
                (
                    6,
                    19,
                    None,
                    [
                        [1, 5, None, None, None],
                        [0, 12, None, None, None],
                        [3, 19, None, None, None],
                    ],
                    None,
                    None,
                    [
                        (0, 12, None, ["another_label", "one_label"]),
                        (1, 5, None, ["another_label"]),
                        (3, 19, None, ["Th2dMtk4M_codecov"]),
                    ],
                ),
                (
                    7,
                    13,
                    None,
                    [[2, 6, None, None, None], [1, 13, None, None, None]],
                    None,
                    None,
                    [
                        (1, 13, None, ["another_label", "one_label"]),
                        (2, 6, None, ["another_label"]),
                    ],
                ),
            ]
        }
        return first_report

    def create_sample_line(
        self, *, coverage, sessionid=None, list_of_lists_of_labels=None
    ):
        datapoints = [
            CoverageDatapoint(
                sessionid=sessionid,
                coverage=coverage,
                coverage_type=None,
                label_ids=label_ids,
            )
            for label_ids in (list_of_lists_of_labels or [[]])
        ]
        return ReportLine.create(
            coverage=coverage,
            sessions=[
                (
                    LineSession(
                        id=sessionid,
                        coverage=coverage,
                    )
                )
            ],
            datapoints=datapoints,
        )

    @pytest.mark.parametrize("report_idx", [0, 1])
    def test_adjust_sessions_no_cf(
        self, sample_first_report, sample_first_report_no_encoded_labels, report_idx
    ):
        report_under_test = [
            sample_first_report,
            sample_first_report_no_encoded_labels,
        ][report_idx]
        first_value = self.convert_report_to_better_readable(report_under_test)
        first_to_merge_session = Session(flags=["enterprise"], id=3)
        second_report = Report(sessions={3: first_to_merge_session})
        current_yaml = UserYaml({})
        # No change to the report cause there's no session to CF
        assert _adjust_sessions(
            report_under_test, second_report, first_to_merge_session, current_yaml
        ) == SessionAdjustmentResult([], [])
        assert first_value == self.convert_report_to_better_readable(report_under_test)

    def test_adjust_sessions_full_cf_only(self, sample_first_report):
        first_to_merge_session = Session(flags=["enterprise"], id=3)
        second_report = Report(sessions={3: first_to_merge_session})
        current_yaml = UserYaml(
            {
                "flag_management": {
                    "individual_flags": [{"name": "enterprise", "carryforward": True}]
                }
            }
        )
        assert _adjust_sessions(
            sample_first_report, second_report, first_to_merge_session, current_yaml
        ) == SessionAdjustmentResult([0], [])
        print(self.convert_report_to_better_readable(sample_first_report))
        assert self.convert_report_to_better_readable(sample_first_report) == {
            "archive": {
                "first_file.py": [
                    (
                        1,
                        14,
                        None,
                        [[3, 7, None, None, None], [2, 14, None, None, None]],
                        None,
                        None,
                        [
                            (2, 14, None, [2, 1]),
                            (3, 7, None, [2]),
                        ],
                    ),
                    (
                        2,
                        15,
                        None,
                        [[1, 1, None, None, None], [3, 15, None, None, None]],
                        None,
                        None,
                        [
                            (1, 1, None, [1]),
                            (3, 15, None, [2, 1]),
                        ],
                    ),
                    (
                        3,
                        9,
                        None,
                        [[2, 2, None, None, None], [1, 9, None, None, None]],
                        None,
                        None,
                        [
                            (1, 9, None, [1]),
                            (1, 9, None, [2]),
                            (2, 2, None, [1]),
                        ],
                    ),
                    (
                        4,
                        17,
                        None,
                        [
                            [3, 3, None, None, None],
                            [2, 10, None, None, None],
                            [1, 17, None, None, None],
                        ],
                        None,
                        None,
                        [
                            (1, 17, None, [0]),
                            (2, 10, None, [1]),
                            (2, 10, None, [2]),
                            (3, 3, None, [1]),
                        ],
                    ),
                    (
                        5,
                        18,
                        None,
                        [[3, 11, None, None, None], [2, 18, None, None, None]],
                        None,
                        None,
                        [
                            (2, 18, None, [0]),
                            (3, 11, None, [1]),
                            (3, 11, None, [2]),
                        ],
                    ),
                    (
                        6,
                        19,
                        None,
                        [[1, 5, None, None, None], [3, 19, None, None, None]],
                        None,
                        None,
                        [
                            (1, 5, None, [2]),
                            (3, 19, None, [0]),
                        ],
                    ),
                    (
                        7,
                        13,
                        None,
                        [[2, 6, None, None, None], [1, 13, None, None, None]],
                        None,
                        None,
                        [
                            (1, 13, None, [2, 1]),
                            (2, 6, None, [2]),
                        ],
                    ),
                ]
            },
            "report": {
                "files": {
                    "first_file.py": [
                        0,
                        [0, 7, 7, 0, 0, "100", 0, 0, 0, 0, 0, 0, 0],
                        {
                            "meta": {"session_count": 4},
                            "3": [0, 7, 7, 0, 0, "100"],
                        },
                        None,
                    ]
                },
                "sessions": {
                    "1": {
                        "t": None,
                        "d": None,
                        "a": None,
                        "f": ["enterprise"],
                        "c": None,
                        "n": None,
                        "N": None,
                        "j": None,
                        "u": None,
                        "p": None,
                        "e": None,
                        "st": "uploaded",
                        "se": {},
                    },
                    "2": {
                        "t": None,
                        "d": None,
                        "a": None,
                        "f": ["unit"],
                        "c": None,
                        "n": None,
                        "N": None,
                        "j": None,
                        "u": None,
                        "p": None,
                        "e": None,
                        "st": "carriedforward",
                        "se": {},
                    },
                    "3": {
                        "t": None,
                        "d": None,
                        "a": None,
                        "f": ["unrelated"],
                        "c": None,
                        "n": None,
                        "N": None,
                        "j": None,
                        "u": None,
                        "p": None,
                        "e": None,
                        "st": "uploaded",
                        "se": {},
                    },
                },
            },
            "totals": {
                "f": 1,
                "n": 7,
                "h": 7,
                "m": 0,
                "p": 0,
                "c": "100",
                "b": 0,
                "d": 0,
                "M": 0,
                "s": 3,
                "C": 0,
                "N": 0,
                "diff": None,
            },
        }

<<<<<<< HEAD
    def test_adjust_sessions_partial_cf_only_no_changes(
        self, sample_first_report, mocker
    ):
=======
    @pytest.mark.parametrize("report_idx", [0, 1])
    def test_adjust_sessions_partial_cf_only_no_changes(
        self,
        sample_first_report,
        sample_first_report_no_encoded_labels,
        mocker,
        report_idx,
    ):
        report_under_test = [
            sample_first_report,
            sample_first_report_no_encoded_labels,
        ][report_idx]
        mock_archive = mocker.patch("services.report.labels_index.ArchiveService")
        mock_archive.return_value.read_label_index.return_value = json.loads(
            json.dumps(report_under_test._labels_index or {})
        )
>>>>>>> a3ff6899
        first_to_merge_session = Session(flags=["enterprise"], id=3)
        second_report = Report(
            sessions={first_to_merge_session.id: first_to_merge_session}
        )
        upload = MagicMock(
            name="fake_upload",
            **{
                "report": MagicMock(
                    name="fake_commit_report",
                    **{
                        "code": None,
                        "commit": MagicMock(
                            name="fake_commit",
                            **{"repository": MagicMock(name="fake_repo")}
                        ),
                    }
                )
            }
        )
        current_yaml = UserYaml(
            {
                "flag_management": {
                    "individual_flags": [
                        {
                            "name": "enterprise",
                            "carryforward_mode": "labels",
                            "carryforward": True,
                        }
                    ]
                }
            }
        )
<<<<<<< HEAD
        mock_label_index_service = mocker.patch(
            "services.report.raw_upload_processor.LabelsIndexService"
        )
=======

>>>>>>> a3ff6899
        first_value = self.convert_report_to_better_readable(sample_first_report)
        # This makes changes to the not-label-encoded original report, encoding them
        assert _adjust_sessions(
            report_under_test,
            second_report,
            first_to_merge_session,
            current_yaml,
            upload=upload,
        ) == SessionAdjustmentResult([], [0])
        mock_archive.return_value.write_label_index.assert_called()
        # The after result should always be the encoded labels one
        after_result = self.convert_report_to_better_readable(report_under_test)
        assert after_result == first_value
        mock_label_index_service.assert_not_called()

    def test_adjust_sessions_partial_cf_only_no_changes_encoding_labels(
        self, sample_first_report, mocker
    ):
        first_to_merge_session = Session(flags=["enterprise"], id=3)
        second_report = Report(
            sessions={first_to_merge_session.id: first_to_merge_session}
        )
        current_yaml = UserYaml(
            {
                "flag_management": {
                    "individual_flags": [
                        {
                            "name": "enterprise",
                            "carryforward_mode": "labels",
                            "carryforward": True,
                        }
                    ]
                }
            }
        )
        first_value = self.convert_report_to_better_readable(sample_first_report)
        upload = MagicMock(
            name="fake_upload",
            **{
                "report": MagicMock(
                    name="fake_commit_report",
                    **{
                        "code": None,
                        "commit": MagicMock(
                            name="fake_commit",
                            **{
                                "repository": RepositoryFactory(
                                    name="sentry",
                                    owner__username="giovanni-guidini",
                                    owner__service="github",
                                )
                            }
                        ),
                    }
                )
            }
        )
        mock_label_index_service = mocker.patch(
            "services.report.raw_upload_processor.LabelsIndexService"
        )
        assert _adjust_sessions(
            sample_first_report,
            second_report,
            first_to_merge_session,
            current_yaml,
            upload=upload,
        ) == SessionAdjustmentResult([], [0])
        after_result = self.convert_report_to_better_readable(sample_first_report)
        assert after_result == first_value
        assert mock_label_index_service.call_count == 1

    def test_make_sure_label_indexes_match(self, sample_first_report):
        first_to_merge_session = Session(flags=["enterprise"], id=3)
        second_report = Report(
            sessions={first_to_merge_session.id: first_to_merge_session}
        )
        second_report._labels_index = {
            0: SpecialLabelsEnum.CODECOV_ALL_LABELS_PLACEHOLDER.corresponding_label,
            # Different from the original report
            2: "one_label",
            1: "another_label",
            # New labels
            3: "new_label",
        }
        second_report_file = ReportFile("unrelatedfile.py")
        second_report_file.append(
            90,
            self.create_sample_line(
                coverage=90, sessionid=3, list_of_lists_of_labels=[[2]]
            ),
        )
        second_report_file.append(
            89,
            self.create_sample_line(
                coverage=89, sessionid=3, list_of_lists_of_labels=[[1, 3]]
            ),
        )
        second_report.append(second_report_file)
        assert self.convert_report_to_better_readable(second_report)["archive"] == {
            "unrelatedfile.py": [
                (
                    89,
                    89,
                    None,
                    [[3, 89, None, None, None]],
                    None,
                    None,
                    [(3, 89, None, [1, 3])],
                ),
                (
                    90,
                    90,
                    None,
                    [[3, 90, None, None, None]],
                    None,
                    None,
                    [(3, 90, None, [2])],
                ),
            ]
        }
        assert sample_first_report._labels_index == {
            0: SpecialLabelsEnum.CODECOV_ALL_LABELS_PLACEHOLDER.corresponding_label,
            1: "one_label",
            2: "another_label",
        }
        # This changes the label indexes in the 2nd report AND adds new labels to the original one.
        # So when we merge them we can be sure the indexes point to the same labels
        # And all labels are accounted for
        make_sure_label_indexes_match(sample_first_report, second_report)
        assert sample_first_report._labels_index == {
            0: SpecialLabelsEnum.CODECOV_ALL_LABELS_PLACEHOLDER.corresponding_label,
            1: "one_label",
            2: "another_label",
            3: "new_label",
        }
        assert self.convert_report_to_better_readable(second_report)["archive"] == {
            "unrelatedfile.py": [
                (
                    89,
                    89,
                    None,
                    [[3, 89, None, None, None]],
                    None,
                    None,
                    [(3, 89, None, [2, 3])],
                ),
                (
                    90,
                    90,
                    None,
                    [[3, 90, None, None, None]],
                    None,
                    None,
                    [(3, 90, None, [1])],
                ),
            ]
        }

    def test_adjust_sessions_partial_cf_only_some_changes(
        self,
        sample_first_report,
        mocker,
    ):
        mock_archive = mocker.patch("services.report.labels_index.ArchiveService")
        mock_archive.return_value.read_label_index.return_value = json.dumps(
            sample_first_report._labels_index
        )
        first_to_merge_session = Session(flags=["enterprise"], id=3)
        second_report = Report(
            sessions={first_to_merge_session.id: first_to_merge_session}
        )
        upload = MagicMock(
            name="fake_upload",
            **{
                "report": MagicMock(
                    name="fake_commit_report",
                    **{
                        "code": None,
                        "commit": MagicMock(
                            name="fake_commit",
                            **{"repository": MagicMock(name="fake_repo")}
                        ),
                    }
                )
            }
        )
        current_yaml = UserYaml(
            {
                "flag_management": {
                    "individual_flags": [
                        {
                            "name": "enterprise",
                            "carryforward_mode": "labels",
                            "carryforward": True,
                        }
                    ]
                }
            }
        )
        second_report_file = ReportFile("unrelatedfile.py")
        second_report_file.append(
            90,
            self.create_sample_line(
                coverage=90, sessionid=3, list_of_lists_of_labels=[[1]]
            ),
        )
        second_report.append(second_report_file)
        assert _adjust_sessions(
            sample_first_report,
            second_report,
            first_to_merge_session,
            current_yaml,
            upload=upload,
        ) == SessionAdjustmentResult([], [0])
        print(self.convert_report_to_better_readable(sample_first_report))
        mock_archive.return_value.write_label_index.assert_called()
        assert self.convert_report_to_better_readable(sample_first_report) == {
            "archive": {
                "first_file.py": [
                    (
                        1,
                        14,
                        None,
                        [[3, 7, None, None, None], [2, 14, None, None, None]],
                        None,
                        None,
                        [
                            (2, 14, None, [2, 1]),
                            (3, 7, None, [2]),
                        ],
                    ),
                    (
                        2,
                        15,
                        None,
                        [
                            [1, 1, None, None, None],
                            [0, 8, None, None, None],
                            [3, 15, None, None, None],
                        ],
                        None,
                        None,
                        [
                            (0, 8, None, [2]),
                            (1, 1, None, [1]),
                            (3, 15, None, [2, 1]),
                        ],
                    ),
                    (
                        3,
                        16,
                        None,
                        [
                            [2, 2, None, None, None],
                            [1, 9, None, None, None],
                            [0, 16, None, None, None],
                        ],
                        None,
                        None,
                        [
                            (0, 16, None, [0]),
                            (1, 9, None, [1]),
                            (1, 9, None, [2]),
                            (2, 2, None, [1]),
                        ],
                    ),
                    (
                        4,
                        17,
                        None,
                        [
                            [3, 3, None, None, None],
                            [2, 10, None, None, None],
                            [1, 17, None, None, None],
                        ],
                        None,
                        None,
                        [
                            (1, 17, None, [0]),
                            (2, 10, None, [1]),
                            (2, 10, None, [2]),
                            (3, 3, None, [1]),
                        ],
                    ),
                    (
                        5,
                        18,
                        None,
                        [
                            [0, 4, None, None, None],
                            [3, 11, None, None, None],
                            [2, 18, None, None, None],
                        ],
                        None,
                        None,
                        [
                            (0, 4, None, [2]),
                            (2, 18, None, [0]),
                            (3, 11, None, [1]),
                            (3, 11, None, [2]),
                        ],
                    ),
                    (
                        6,
                        19,
                        None,
                        [[1, 5, None, None, None], [3, 19, None, None, None]],
                        None,
                        None,
                        [
                            (1, 5, None, [2]),
                            (3, 19, None, [0]),
                        ],
                    ),
                    (
                        7,
                        13,
                        None,
                        [[2, 6, None, None, None], [1, 13, None, None, None]],
                        None,
                        None,
                        [
                            (1, 13, None, [2, 1]),
                            (2, 6, None, [2]),
                        ],
                    ),
                ]
            },
            "report": {
                "files": {
                    "first_file.py": [
                        0,
                        [0, 7, 7, 0, 0, "100", 0, 0, 0, 0, 0, 0, 0],
                        {"meta": {"session_count": 4}, "3": [0, 7, 7, 0, 0, "100"]},
                        None,
                    ]
                },
                "sessions": {
                    "0": {
                        "t": None,
                        "d": None,
                        "a": None,
                        "f": ["enterprise"],
                        "c": None,
                        "n": None,
                        "N": None,
                        "j": None,
                        "u": None,
                        "p": None,
                        "e": None,
                        "st": "carriedforward",
                        "se": {},
                    },
                    "1": {
                        "t": None,
                        "d": None,
                        "a": None,
                        "f": ["enterprise"],
                        "c": None,
                        "n": None,
                        "N": None,
                        "j": None,
                        "u": None,
                        "p": None,
                        "e": None,
                        "st": "uploaded",
                        "se": {},
                    },
                    "2": {
                        "t": None,
                        "d": None,
                        "a": None,
                        "f": ["unit"],
                        "c": None,
                        "n": None,
                        "N": None,
                        "j": None,
                        "u": None,
                        "p": None,
                        "e": None,
                        "st": "carriedforward",
                        "se": {},
                    },
                    "3": {
                        "t": None,
                        "d": None,
                        "a": None,
                        "f": ["unrelated"],
                        "c": None,
                        "n": None,
                        "N": None,
                        "j": None,
                        "u": None,
                        "p": None,
                        "e": None,
                        "st": "uploaded",
                        "se": {},
                    },
                },
            },
            "totals": {
                "f": 1,
                "n": 7,
                "h": 7,
                "m": 0,
                "p": 0,
                "c": "100",
                "b": 0,
                "d": 0,
                "M": 0,
                "s": 4,
                "C": 0,
                "N": 0,
                "diff": None,
            },
        }

    def test_adjust_sessions_partial_cf_only_full_deletion_due_to_lost_labels(
        self, sample_first_report, mocker
    ):
        mock_archive = mocker.patch("services.report.labels_index.ArchiveService")
        mock_archive.return_value.read_label_index.return_value = json.dumps(
            sample_first_report._labels_index
        )
        first_to_merge_session = Session(flags=["enterprise"], id=3)
        second_report = Report(sessions={3: first_to_merge_session})
        current_yaml = UserYaml(
            {
                "flag_management": {
                    "individual_flags": [
                        {
                            "name": "enterprise",
                            "carryforward_mode": "labels",
                            "carryforward": True,
                        }
                    ]
                }
            }
        )
        upload = MagicMock(
            name="fake_upload",
            **{
                "report": MagicMock(
                    name="fake_commit_report",
                    **{
                        "code": None,
                        "commit": MagicMock(
                            name="fake_commit",
                            **{"repository": MagicMock(name="fake_repo")}
                        ),
                    }
                )
            }
        )

        second_report_file = ReportFile("unrelatedfile.py")
        second_report_file.append(
            90,
            self.create_sample_line(
                coverage=90, sessionid=3, list_of_lists_of_labels=[[1]]
            ),
        )
        a_report_file = ReportFile("first_file.py")
        a_report_file.append(
            90,
            self.create_sample_line(
                coverage=90,
                sessionid=3,
                list_of_lists_of_labels=[
                    [2],
                    [0],
                ],
            ),
        )
        second_report.append(second_report_file)
        second_report.append(a_report_file)
        assert _adjust_sessions(
            sample_first_report,
            second_report,
            first_to_merge_session,
            current_yaml,
            upload=upload,
        ) == SessionAdjustmentResult([0], [])
        mock_archive.return_value.write_label_index.assert_called()
        res = self.convert_report_to_better_readable(sample_first_report)
        # print(res["report"]["sessions"])
        assert res["report"]["sessions"] == {
            "1": {
                "t": None,
                "d": None,
                "a": None,
                "f": ["enterprise"],
                "c": None,
                "n": None,
                "N": None,
                "j": None,
                "u": None,
                "p": None,
                "e": None,
                "st": "uploaded",
                "se": {},
            },
            "2": {
                "t": None,
                "d": None,
                "a": None,
                "f": ["unit"],
                "c": None,
                "n": None,
                "N": None,
                "j": None,
                "u": None,
                "p": None,
                "e": None,
                "st": "carriedforward",
                "se": {},
            },
            "3": {
                "t": None,
                "d": None,
                "a": None,
                "f": ["unrelated"],
                "c": None,
                "n": None,
                "N": None,
                "j": None,
                "u": None,
                "p": None,
                "e": None,
                "st": "uploaded",
                "se": {},
            },
        }
        print(self.convert_report_to_better_readable(sample_first_report)["archive"])
        assert self.convert_report_to_better_readable(sample_first_report)[
            "archive"
        ] == {
            "first_file.py": [
                (
                    1,
                    14,
                    None,
                    [[3, 7, None, None, None], [2, 14, None, None, None]],
                    None,
                    None,
                    [
                        (2, 14, None, [2, 1]),
                        (3, 7, None, [2]),
                    ],
                ),
                (
                    2,
                    15,
                    None,
                    [[1, 1, None, None, None], [3, 15, None, None, None]],
                    None,
                    None,
                    [
                        (1, 1, None, [1]),
                        (3, 15, None, [2, 1]),
                    ],
                ),
                (
                    3,
                    9,
                    None,
                    [[2, 2, None, None, None], [1, 9, None, None, None]],
                    None,
                    None,
                    [
                        (1, 9, None, [1]),
                        (1, 9, None, [2]),
                        (2, 2, None, [1]),
                    ],
                ),
                (
                    4,
                    17,
                    None,
                    [
                        [3, 3, None, None, None],
                        [2, 10, None, None, None],
                        [1, 17, None, None, None],
                    ],
                    None,
                    None,
                    [
                        (1, 17, None, [0]),
                        (2, 10, None, [1]),
                        (2, 10, None, [2]),
                        (3, 3, None, [1]),
                    ],
                ),
                (
                    5,
                    18,
                    None,
                    [[3, 11, None, None, None], [2, 18, None, None, None]],
                    None,
                    None,
                    [
                        (2, 18, None, [0]),
                        (3, 11, None, [1]),
                        (3, 11, None, [2]),
                    ],
                ),
                (
                    6,
                    19,
                    None,
                    [[1, 5, None, None, None], [3, 19, None, None, None]],
                    None,
                    None,
                    [
                        (1, 5, None, [2]),
                        (3, 19, None, [0]),
                    ],
                ),
                (
                    7,
                    13,
                    None,
                    [[2, 6, None, None, None], [1, 13, None, None, None]],
                    None,
                    None,
                    [
                        (1, 13, None, [2, 1]),
                        (2, 6, None, [2]),
                    ],
                ),
            ]
        }


{
    "first_file.py": [
        (
            1,
            14,
            None,
            [[3, 7, None, None, None], [2, 14, None, None, None]],
            None,
            None,
            [
                (2, 14, None, [2, 1]),
                (3, 7, None, [2]),
            ],
        ),
        (
            2,
            15,
            None,
            [[1, 1, None, None, None], [3, 15, None, None, None]],
            None,
            None,
            [
                (1, 1, None, [1]),
                (3, 15, None, [2, 1]),
            ],
        ),
        (
            3,
            9,
            None,
            [[2, 2, None, None, None], [1, 9, None, None, None]],
            None,
            None,
            [
                (1, 9, None, [1]),
                (1, 9, None, [2]),
                (2, 2, None, [1]),
            ],
        ),
        (
            4,
            17,
            None,
            [
                [3, 3, None, None, None],
                [2, 10, None, None, None],
                [1, 17, None, None, None],
            ],
            None,
            None,
            [
                (1, 17, None, [0]),
                (2, 10, None, [1]),
                (2, 10, None, [2]),
                (3, 3, None, [1]),
            ],
        ),
        (
            5,
            18,
            None,
            [[3, 11, None, None, None], [2, 18, None, None, None]],
            None,
            None,
            [
                (2, 18, None, [0]),
                (3, 11, None, [1]),
                (3, 11, None, [2]),
            ],
        ),
        (
            6,
            19,
            None,
            [[1, 5, None, None, None], [3, 19, None, None, None]],
            None,
            None,
            [(1, 5, None, [2]), (3, 19, None, [0])],
        ),
        (
            7,
            13,
            None,
            [[2, 6, None, None, None], [1, 13, None, None, None]],
            None,
            None,
            [
                (1, 13, None, [2, 1]),
                (2, 6, None, [2]),
            ],
        ),
    ]
}<|MERGE_RESOLUTION|>--- conflicted
+++ resolved
@@ -1,5 +1,3 @@
-import json
-
 import pytest
 from mock import MagicMock
 from shared.reports.editable import EditableReport, EditableReportFile
@@ -19,7 +17,6 @@
 from services.report.raw_upload_processor import (
     SessionAdjustmentResult,
     _adjust_sessions,
-    make_sure_label_indexes_match,
 )
 from test_utils.base import BaseTestCase
 
@@ -30,11 +27,6 @@
 class TestAdjustSession(BaseTestCase):
     @pytest.fixture
     def sample_first_report(self):
-        report_label_idx = {
-            0: SpecialLabelsEnum.CODECOV_ALL_LABELS_PLACEHOLDER.corresponding_label,
-            1: "one_label",
-            2: "another_label",
-        }
         first_report = EditableReport(
             sessions={
                 0: Session(
@@ -56,11 +48,11 @@
         first_file = EditableReportFile("first_file.py")
         c = 0
         for list_of_lists_of_labels in [
-            [[1]],
-            [[2]],
-            [[2], [1]],
-            [[2, 1]],
-            [[0]],
+            [["one_label"]],
+            [["another_label"]],
+            [["another_label"], ["one_label"]],
+            [["another_label", "one_label"]],
+            [[SpecialLabelsEnum.CODECOV_ALL_LABELS_PLACEHOLDER.corresponding_label]],
         ]:
             for sessionid in range(4):
                 first_file.append(
@@ -90,174 +82,6 @@
                     None,
                     None,
                     [
-                        (0, 0, None, [1]),
-                        (2, 14, None, [2, 1]),
-                        (3, 7, None, [2]),
-                    ],
-                ),
-                (
-                    2,
-                    15,
-                    None,
-                    [
-                        [1, 1, None, None, None],
-                        [0, 8, None, None, None],
-                        [3, 15, None, None, None],
-                    ],
-                    None,
-                    None,
-                    [
-                        (0, 8, None, [1]),
-                        (0, 8, None, [2]),
-                        (1, 1, None, [1]),
-                        (3, 15, None, [2, 1]),
-                    ],
-                ),
-                (
-                    3,
-                    16,
-                    None,
-                    [
-                        [2, 2, None, None, None],
-                        [1, 9, None, None, None],
-                        [0, 16, None, None, None],
-                    ],
-                    None,
-                    None,
-                    [
-                        (0, 16, None, [0]),
-                        (1, 9, None, [1]),
-                        (1, 9, None, [2]),
-                        (2, 2, None, [1]),
-                    ],
-                ),
-                (
-                    4,
-                    17,
-                    None,
-                    [
-                        [3, 3, None, None, None],
-                        [2, 10, None, None, None],
-                        [1, 17, None, None, None],
-                    ],
-                    None,
-                    None,
-                    [
-                        (1, 17, None, [0]),
-                        (2, 10, None, [1]),
-                        (2, 10, None, [2]),
-                        (3, 3, None, [1]),
-                    ],
-                ),
-                (
-                    5,
-                    18,
-                    None,
-                    [
-                        [0, 4, None, None, None],
-                        [3, 11, None, None, None],
-                        [2, 18, None, None, None],
-                    ],
-                    None,
-                    None,
-                    [
-                        (0, 4, None, [2]),
-                        (2, 18, None, [0]),
-                        (3, 11, None, [1]),
-                        (3, 11, None, [2]),
-                    ],
-                ),
-                (
-                    6,
-                    19,
-                    None,
-                    [
-                        [1, 5, None, None, None],
-                        [0, 12, None, None, None],
-                        [3, 19, None, None, None],
-                    ],
-                    None,
-                    None,
-                    [
-                        (0, 12, None, [2, 1]),
-                        (1, 5, None, [2]),
-                        (3, 19, None, [0]),
-                    ],
-                ),
-                (
-                    7,
-                    13,
-                    None,
-                    [[2, 6, None, None, None], [1, 13, None, None, None]],
-                    None,
-                    None,
-                    [
-                        (1, 13, None, [2, 1]),
-                        (2, 6, None, [2]),
-                    ],
-                ),
-            ]
-        }
-        first_report.set_label_idx(report_label_idx)
-        return first_report
-
-    @pytest.fixture
-    def sample_first_report_no_encoded_labels(self):
-        first_report = EditableReport(
-            sessions={
-                0: Session(
-                    flags=["enterprise"],
-                    id=0,
-                    session_type=SessionType.carriedforward,
-                ),
-                1: Session(
-                    flags=["enterprise"], id=1, session_type=SessionType.uploaded
-                ),
-                2: Session(
-                    flags=["unit"], id=2, session_type=SessionType.carriedforward
-                ),
-                3: Session(
-                    flags=["unrelated"], id=3, session_type=SessionType.uploaded
-                ),
-            }
-        )
-        first_file = EditableReportFile("first_file.py")
-        c = 0
-        for list_of_lists_of_labels in [
-            [["one_label"]],
-            [["another_label"]],
-            [["another_label"], ["one_label"]],
-            [["another_label", "one_label"]],
-            [["Th2dMtk4M_codecov"]],
-        ]:
-            for sessionid in range(4):
-                first_file.append(
-                    c % 7 + 1,
-                    self.create_sample_line(
-                        coverage=c,
-                        sessionid=sessionid,
-                        list_of_lists_of_labels=list_of_lists_of_labels,
-                    ),
-                )
-                c += 1
-        second_file = EditableReportFile("second_file.py")
-        first_report.append(first_file)
-        first_report.append(second_file)
-        # print(self.convert_report_to_better_readable(first_report)["archive"])
-        assert self.convert_report_to_better_readable(first_report)["archive"] == {
-            "first_file.py": [
-                (
-                    1,
-                    14,
-                    None,
-                    [
-                        [0, 0, None, None, None],
-                        [3, 7, None, None, None],
-                        [2, 14, None, None, None],
-                    ],
-                    None,
-                    None,
-                    [
                         (0, 0, None, ["one_label"]),
                         (2, 14, None, ["another_label", "one_label"]),
                         (3, 7, None, ["another_label"]),
@@ -376,9 +200,9 @@
                 sessionid=sessionid,
                 coverage=coverage,
                 coverage_type=None,
-                label_ids=label_ids,
+                label_ids=labels,
             )
-            for label_ids in (list_of_lists_of_labels or [[]])
+            for labels in (list_of_lists_of_labels or [[]])
         ]
         return ReportLine.create(
             coverage=coverage,
@@ -393,23 +217,17 @@
             datapoints=datapoints,
         )
 
-    @pytest.mark.parametrize("report_idx", [0, 1])
-    def test_adjust_sessions_no_cf(
-        self, sample_first_report, sample_first_report_no_encoded_labels, report_idx
-    ):
-        report_under_test = [
-            sample_first_report,
-            sample_first_report_no_encoded_labels,
-        ][report_idx]
-        first_value = self.convert_report_to_better_readable(report_under_test)
+    def test_adjust_sessions_no_cf(self, sample_first_report):
+        first_value = self.convert_report_to_better_readable(sample_first_report)
         first_to_merge_session = Session(flags=["enterprise"], id=3)
         second_report = Report(sessions={3: first_to_merge_session})
         current_yaml = UserYaml({})
-        # No change to the report cause there's no session to CF
         assert _adjust_sessions(
-            report_under_test, second_report, first_to_merge_session, current_yaml
+            sample_first_report, second_report, first_to_merge_session, current_yaml
         ) == SessionAdjustmentResult([], [])
-        assert first_value == self.convert_report_to_better_readable(report_under_test)
+        assert first_value == self.convert_report_to_better_readable(
+            sample_first_report
+        )
 
     def test_adjust_sessions_full_cf_only(self, sample_first_report):
         first_to_merge_session = Session(flags=["enterprise"], id=3)
@@ -436,8 +254,8 @@
                         None,
                         None,
                         [
-                            (2, 14, None, [2, 1]),
-                            (3, 7, None, [2]),
+                            (2, 14, None, ["another_label", "one_label"]),
+                            (3, 7, None, ["another_label"]),
                         ],
                     ),
                     (
@@ -448,8 +266,8 @@
                         None,
                         None,
                         [
-                            (1, 1, None, [1]),
-                            (3, 15, None, [2, 1]),
+                            (1, 1, None, ["one_label"]),
+                            (3, 15, None, ["another_label", "one_label"]),
                         ],
                     ),
                     (
@@ -460,9 +278,9 @@
                         None,
                         None,
                         [
-                            (1, 9, None, [1]),
-                            (1, 9, None, [2]),
-                            (2, 2, None, [1]),
+                            (1, 9, None, ["another_label"]),
+                            (1, 9, None, ["one_label"]),
+                            (2, 2, None, ["one_label"]),
                         ],
                     ),
                     (
@@ -477,10 +295,10 @@
                         None,
                         None,
                         [
-                            (1, 17, None, [0]),
-                            (2, 10, None, [1]),
-                            (2, 10, None, [2]),
-                            (3, 3, None, [1]),
+                            (1, 17, None, ["Th2dMtk4M_codecov"]),
+                            (2, 10, None, ["another_label"]),
+                            (2, 10, None, ["one_label"]),
+                            (3, 3, None, ["one_label"]),
                         ],
                     ),
                     (
@@ -491,9 +309,9 @@
                         None,
                         None,
                         [
-                            (2, 18, None, [0]),
-                            (3, 11, None, [1]),
-                            (3, 11, None, [2]),
+                            (2, 18, None, ["Th2dMtk4M_codecov"]),
+                            (3, 11, None, ["another_label"]),
+                            (3, 11, None, ["one_label"]),
                         ],
                     ),
                     (
@@ -504,8 +322,8 @@
                         None,
                         None,
                         [
-                            (1, 5, None, [2]),
-                            (3, 19, None, [0]),
+                            (1, 5, None, ["another_label"]),
+                            (3, 19, None, ["Th2dMtk4M_codecov"]),
                         ],
                     ),
                     (
@@ -516,8 +334,8 @@
                         None,
                         None,
                         [
-                            (1, 13, None, [2, 1]),
-                            (2, 6, None, [2]),
+                            (1, 13, None, ["another_label", "one_label"]),
+                            (2, 6, None, ["another_label"]),
                         ],
                     ),
                 ]
@@ -599,32 +417,58 @@
             },
         }
 
-<<<<<<< HEAD
     def test_adjust_sessions_partial_cf_only_no_changes(
         self, sample_first_report, mocker
     ):
-=======
-    @pytest.mark.parametrize("report_idx", [0, 1])
-    def test_adjust_sessions_partial_cf_only_no_changes(
-        self,
-        sample_first_report,
-        sample_first_report_no_encoded_labels,
-        mocker,
-        report_idx,
-    ):
-        report_under_test = [
-            sample_first_report,
-            sample_first_report_no_encoded_labels,
-        ][report_idx]
-        mock_archive = mocker.patch("services.report.labels_index.ArchiveService")
-        mock_archive.return_value.read_label_index.return_value = json.loads(
-            json.dumps(report_under_test._labels_index or {})
-        )
->>>>>>> a3ff6899
         first_to_merge_session = Session(flags=["enterprise"], id=3)
         second_report = Report(
             sessions={first_to_merge_session.id: first_to_merge_session}
         )
+        current_yaml = UserYaml(
+            {
+                "flag_management": {
+                    "individual_flags": [
+                        {
+                            "name": "enterprise",
+                            "carryforward_mode": "labels",
+                            "carryforward": True,
+                        }
+                    ]
+                }
+            }
+        )
+        mock_label_index_service = mocker.patch(
+            "services.report.raw_upload_processor.LabelsIndexService"
+        )
+        first_value = self.convert_report_to_better_readable(sample_first_report)
+        assert _adjust_sessions(
+            sample_first_report, second_report, first_to_merge_session, current_yaml
+        ) == SessionAdjustmentResult([], [0])
+        after_result = self.convert_report_to_better_readable(sample_first_report)
+        assert after_result == first_value
+        mock_label_index_service.assert_not_called()
+
+    def test_adjust_sessions_partial_cf_only_no_changes_encoding_labels(
+        self, sample_first_report, mocker
+    ):
+        first_to_merge_session = Session(flags=["enterprise"], id=3)
+        second_report = Report(
+            sessions={first_to_merge_session.id: first_to_merge_session}
+        )
+        current_yaml = UserYaml(
+            {
+                "flag_management": {
+                    "individual_flags": [
+                        {
+                            "name": "enterprise",
+                            "carryforward_mode": "labels",
+                            "carryforward": True,
+                        }
+                    ]
+                }
+            }
+        )
+        first_value = self.convert_report_to_better_readable(sample_first_report)
         upload = MagicMock(
             name="fake_upload",
             **{
@@ -640,6 +484,25 @@
                 )
             }
         )
+        mock_label_index_service = mocker.patch(
+            "services.report.raw_upload_processor.LabelsIndexService"
+        )
+        assert _adjust_sessions(
+            sample_first_report,
+            second_report,
+            first_to_merge_session,
+            current_yaml,
+            upload=upload,
+        ) == SessionAdjustmentResult([], [0])
+        after_result = self.convert_report_to_better_readable(sample_first_report)
+        assert after_result == first_value
+        assert mock_label_index_service.call_count == 0
+
+    def test_adjust_sessions_partial_cf_only_some_changes(self, sample_first_report):
+        first_to_merge_session = Session(flags=["enterprise"], id=3)
+        second_report = Report(
+            sessions={first_to_merge_session.id: first_to_merge_session}
+        )
         current_yaml = UserYaml(
             {
                 "flag_management": {
@@ -653,229 +516,18 @@
                 }
             }
         )
-<<<<<<< HEAD
-        mock_label_index_service = mocker.patch(
-            "services.report.raw_upload_processor.LabelsIndexService"
-        )
-=======
-
->>>>>>> a3ff6899
-        first_value = self.convert_report_to_better_readable(sample_first_report)
-        # This makes changes to the not-label-encoded original report, encoding them
-        assert _adjust_sessions(
-            report_under_test,
-            second_report,
-            first_to_merge_session,
-            current_yaml,
-            upload=upload,
-        ) == SessionAdjustmentResult([], [0])
-        mock_archive.return_value.write_label_index.assert_called()
-        # The after result should always be the encoded labels one
-        after_result = self.convert_report_to_better_readable(report_under_test)
-        assert after_result == first_value
-        mock_label_index_service.assert_not_called()
-
-    def test_adjust_sessions_partial_cf_only_no_changes_encoding_labels(
-        self, sample_first_report, mocker
-    ):
-        first_to_merge_session = Session(flags=["enterprise"], id=3)
-        second_report = Report(
-            sessions={first_to_merge_session.id: first_to_merge_session}
-        )
-        current_yaml = UserYaml(
-            {
-                "flag_management": {
-                    "individual_flags": [
-                        {
-                            "name": "enterprise",
-                            "carryforward_mode": "labels",
-                            "carryforward": True,
-                        }
-                    ]
-                }
-            }
-        )
-        first_value = self.convert_report_to_better_readable(sample_first_report)
-        upload = MagicMock(
-            name="fake_upload",
-            **{
-                "report": MagicMock(
-                    name="fake_commit_report",
-                    **{
-                        "code": None,
-                        "commit": MagicMock(
-                            name="fake_commit",
-                            **{
-                                "repository": RepositoryFactory(
-                                    name="sentry",
-                                    owner__username="giovanni-guidini",
-                                    owner__service="github",
-                                )
-                            }
-                        ),
-                    }
-                )
-            }
-        )
-        mock_label_index_service = mocker.patch(
-            "services.report.raw_upload_processor.LabelsIndexService"
-        )
-        assert _adjust_sessions(
-            sample_first_report,
-            second_report,
-            first_to_merge_session,
-            current_yaml,
-            upload=upload,
-        ) == SessionAdjustmentResult([], [0])
-        after_result = self.convert_report_to_better_readable(sample_first_report)
-        assert after_result == first_value
-        assert mock_label_index_service.call_count == 1
-
-    def test_make_sure_label_indexes_match(self, sample_first_report):
-        first_to_merge_session = Session(flags=["enterprise"], id=3)
-        second_report = Report(
-            sessions={first_to_merge_session.id: first_to_merge_session}
-        )
-        second_report._labels_index = {
-            0: SpecialLabelsEnum.CODECOV_ALL_LABELS_PLACEHOLDER.corresponding_label,
-            # Different from the original report
-            2: "one_label",
-            1: "another_label",
-            # New labels
-            3: "new_label",
-        }
         second_report_file = ReportFile("unrelatedfile.py")
         second_report_file.append(
             90,
             self.create_sample_line(
-                coverage=90, sessionid=3, list_of_lists_of_labels=[[2]]
-            ),
-        )
-        second_report_file.append(
-            89,
-            self.create_sample_line(
-                coverage=89, sessionid=3, list_of_lists_of_labels=[[1, 3]]
-            ),
-        )
-        second_report.append(second_report_file)
-        assert self.convert_report_to_better_readable(second_report)["archive"] == {
-            "unrelatedfile.py": [
-                (
-                    89,
-                    89,
-                    None,
-                    [[3, 89, None, None, None]],
-                    None,
-                    None,
-                    [(3, 89, None, [1, 3])],
-                ),
-                (
-                    90,
-                    90,
-                    None,
-                    [[3, 90, None, None, None]],
-                    None,
-                    None,
-                    [(3, 90, None, [2])],
-                ),
-            ]
-        }
-        assert sample_first_report._labels_index == {
-            0: SpecialLabelsEnum.CODECOV_ALL_LABELS_PLACEHOLDER.corresponding_label,
-            1: "one_label",
-            2: "another_label",
-        }
-        # This changes the label indexes in the 2nd report AND adds new labels to the original one.
-        # So when we merge them we can be sure the indexes point to the same labels
-        # And all labels are accounted for
-        make_sure_label_indexes_match(sample_first_report, second_report)
-        assert sample_first_report._labels_index == {
-            0: SpecialLabelsEnum.CODECOV_ALL_LABELS_PLACEHOLDER.corresponding_label,
-            1: "one_label",
-            2: "another_label",
-            3: "new_label",
-        }
-        assert self.convert_report_to_better_readable(second_report)["archive"] == {
-            "unrelatedfile.py": [
-                (
-                    89,
-                    89,
-                    None,
-                    [[3, 89, None, None, None]],
-                    None,
-                    None,
-                    [(3, 89, None, [2, 3])],
-                ),
-                (
-                    90,
-                    90,
-                    None,
-                    [[3, 90, None, None, None]],
-                    None,
-                    None,
-                    [(3, 90, None, [1])],
-                ),
-            ]
-        }
-
-    def test_adjust_sessions_partial_cf_only_some_changes(
-        self,
-        sample_first_report,
-        mocker,
-    ):
-        mock_archive = mocker.patch("services.report.labels_index.ArchiveService")
-        mock_archive.return_value.read_label_index.return_value = json.dumps(
-            sample_first_report._labels_index
-        )
-        first_to_merge_session = Session(flags=["enterprise"], id=3)
-        second_report = Report(
-            sessions={first_to_merge_session.id: first_to_merge_session}
-        )
-        upload = MagicMock(
-            name="fake_upload",
-            **{
-                "report": MagicMock(
-                    name="fake_commit_report",
-                    **{
-                        "code": None,
-                        "commit": MagicMock(
-                            name="fake_commit",
-                            **{"repository": MagicMock(name="fake_repo")}
-                        ),
-                    }
-                )
-            }
-        )
-        current_yaml = UserYaml(
-            {
-                "flag_management": {
-                    "individual_flags": [
-                        {
-                            "name": "enterprise",
-                            "carryforward_mode": "labels",
-                            "carryforward": True,
-                        }
-                    ]
-                }
-            }
-        )
-        second_report_file = ReportFile("unrelatedfile.py")
-        second_report_file.append(
-            90,
-            self.create_sample_line(
-                coverage=90, sessionid=3, list_of_lists_of_labels=[[1]]
+                coverage=90, sessionid=3, list_of_lists_of_labels=[["one_label"]]
             ),
         )
         second_report.append(second_report_file)
         assert _adjust_sessions(
-            sample_first_report,
-            second_report,
-            first_to_merge_session,
-            current_yaml,
-            upload=upload,
+            sample_first_report, second_report, first_to_merge_session, current_yaml
         ) == SessionAdjustmentResult([], [0])
         print(self.convert_report_to_better_readable(sample_first_report))
-        mock_archive.return_value.write_label_index.assert_called()
         assert self.convert_report_to_better_readable(sample_first_report) == {
             "archive": {
                 "first_file.py": [
@@ -887,8 +539,8 @@
                         None,
                         None,
                         [
-                            (2, 14, None, [2, 1]),
-                            (3, 7, None, [2]),
+                            (2, 14, None, ["another_label", "one_label"]),
+                            (3, 7, None, ["another_label"]),
                         ],
                     ),
                     (
@@ -903,9 +555,9 @@
                         None,
                         None,
                         [
-                            (0, 8, None, [2]),
-                            (1, 1, None, [1]),
-                            (3, 15, None, [2, 1]),
+                            (0, 8, None, ["another_label"]),
+                            (1, 1, None, ["one_label"]),
+                            (3, 15, None, ["another_label", "one_label"]),
                         ],
                     ),
                     (
@@ -920,10 +572,10 @@
                         None,
                         None,
                         [
-                            (0, 16, None, [0]),
-                            (1, 9, None, [1]),
-                            (1, 9, None, [2]),
-                            (2, 2, None, [1]),
+                            (0, 16, None, ["Th2dMtk4M_codecov"]),
+                            (1, 9, None, ["another_label"]),
+                            (1, 9, None, ["one_label"]),
+                            (2, 2, None, ["one_label"]),
                         ],
                     ),
                     (
@@ -938,10 +590,10 @@
                         None,
                         None,
                         [
-                            (1, 17, None, [0]),
-                            (2, 10, None, [1]),
-                            (2, 10, None, [2]),
-                            (3, 3, None, [1]),
+                            (1, 17, None, ["Th2dMtk4M_codecov"]),
+                            (2, 10, None, ["another_label"]),
+                            (2, 10, None, ["one_label"]),
+                            (3, 3, None, ["one_label"]),
                         ],
                     ),
                     (
@@ -956,10 +608,10 @@
                         None,
                         None,
                         [
-                            (0, 4, None, [2]),
-                            (2, 18, None, [0]),
-                            (3, 11, None, [1]),
-                            (3, 11, None, [2]),
+                            (0, 4, None, ["another_label"]),
+                            (2, 18, None, ["Th2dMtk4M_codecov"]),
+                            (3, 11, None, ["another_label"]),
+                            (3, 11, None, ["one_label"]),
                         ],
                     ),
                     (
@@ -970,8 +622,8 @@
                         None,
                         None,
                         [
-                            (1, 5, None, [2]),
-                            (3, 19, None, [0]),
+                            (1, 5, None, ["another_label"]),
+                            (3, 19, None, ["Th2dMtk4M_codecov"]),
                         ],
                     ),
                     (
@@ -982,8 +634,8 @@
                         None,
                         None,
                         [
-                            (1, 13, None, [2, 1]),
-                            (2, 6, None, [2]),
+                            (1, 13, None, ["another_label", "one_label"]),
+                            (2, 6, None, ["another_label"]),
                         ],
                     ),
                 ]
@@ -1078,12 +730,8 @@
         }
 
     def test_adjust_sessions_partial_cf_only_full_deletion_due_to_lost_labels(
-        self, sample_first_report, mocker
+        self, sample_first_report
     ):
-        mock_archive = mocker.patch("services.report.labels_index.ArchiveService")
-        mock_archive.return_value.read_label_index.return_value = json.dumps(
-            sample_first_report._labels_index
-        )
         first_to_merge_session = Session(flags=["enterprise"], id=3)
         second_report = Report(sessions={3: first_to_merge_session})
         current_yaml = UserYaml(
@@ -1099,27 +747,12 @@
                 }
             }
         )
-        upload = MagicMock(
-            name="fake_upload",
-            **{
-                "report": MagicMock(
-                    name="fake_commit_report",
-                    **{
-                        "code": None,
-                        "commit": MagicMock(
-                            name="fake_commit",
-                            **{"repository": MagicMock(name="fake_repo")}
-                        ),
-                    }
-                )
-            }
-        )
 
         second_report_file = ReportFile("unrelatedfile.py")
         second_report_file.append(
             90,
             self.create_sample_line(
-                coverage=90, sessionid=3, list_of_lists_of_labels=[[1]]
+                coverage=90, sessionid=3, list_of_lists_of_labels=[["one_label"]]
             ),
         )
         a_report_file = ReportFile("first_file.py")
@@ -1129,21 +762,18 @@
                 coverage=90,
                 sessionid=3,
                 list_of_lists_of_labels=[
-                    [2],
-                    [0],
+                    ["another_label"],
+                    [
+                        SpecialLabelsEnum.CODECOV_ALL_LABELS_PLACEHOLDER.corresponding_label
+                    ],
                 ],
             ),
         )
         second_report.append(second_report_file)
         second_report.append(a_report_file)
         assert _adjust_sessions(
-            sample_first_report,
-            second_report,
-            first_to_merge_session,
-            current_yaml,
-            upload=upload,
+            sample_first_report, second_report, first_to_merge_session, current_yaml
         ) == SessionAdjustmentResult([0], [])
-        mock_archive.return_value.write_label_index.assert_called()
         res = self.convert_report_to_better_readable(sample_first_report)
         # print(res["report"]["sessions"])
         assert res["report"]["sessions"] == {
@@ -1206,8 +836,8 @@
                     None,
                     None,
                     [
-                        (2, 14, None, [2, 1]),
-                        (3, 7, None, [2]),
+                        (2, 14, None, ["another_label", "one_label"]),
+                        (3, 7, None, ["another_label"]),
                     ],
                 ),
                 (
@@ -1218,8 +848,8 @@
                     None,
                     None,
                     [
-                        (1, 1, None, [1]),
-                        (3, 15, None, [2, 1]),
+                        (1, 1, None, ["one_label"]),
+                        (3, 15, None, ["another_label", "one_label"]),
                     ],
                 ),
                 (
@@ -1230,9 +860,9 @@
                     None,
                     None,
                     [
-                        (1, 9, None, [1]),
-                        (1, 9, None, [2]),
-                        (2, 2, None, [1]),
+                        (1, 9, None, ["another_label"]),
+                        (1, 9, None, ["one_label"]),
+                        (2, 2, None, ["one_label"]),
                     ],
                 ),
                 (
@@ -1247,10 +877,10 @@
                     None,
                     None,
                     [
-                        (1, 17, None, [0]),
-                        (2, 10, None, [1]),
-                        (2, 10, None, [2]),
-                        (3, 3, None, [1]),
+                        (1, 17, None, ["Th2dMtk4M_codecov"]),
+                        (2, 10, None, ["another_label"]),
+                        (2, 10, None, ["one_label"]),
+                        (3, 3, None, ["one_label"]),
                     ],
                 ),
                 (
@@ -1261,9 +891,9 @@
                     None,
                     None,
                     [
-                        (2, 18, None, [0]),
-                        (3, 11, None, [1]),
-                        (3, 11, None, [2]),
+                        (2, 18, None, ["Th2dMtk4M_codecov"]),
+                        (3, 11, None, ["another_label"]),
+                        (3, 11, None, ["one_label"]),
                     ],
                 ),
                 (
@@ -1274,8 +904,8 @@
                     None,
                     None,
                     [
-                        (1, 5, None, [2]),
-                        (3, 19, None, [0]),
+                        (1, 5, None, ["another_label"]),
+                        (3, 19, None, ["Th2dMtk4M_codecov"]),
                     ],
                 ),
                 (
@@ -1286,8 +916,8 @@
                     None,
                     None,
                     [
-                        (1, 13, None, [2, 1]),
-                        (2, 6, None, [2]),
+                        (1, 13, None, ["another_label", "one_label"]),
+                        (2, 6, None, ["another_label"]),
                     ],
                 ),
             ]
@@ -1304,8 +934,8 @@
             None,
             None,
             [
-                (2, 14, None, [2, 1]),
-                (3, 7, None, [2]),
+                (2, 14, None, ["another_label", "one_label"]),
+                (3, 7, None, ["another_label"]),
             ],
         ),
         (
@@ -1316,8 +946,8 @@
             None,
             None,
             [
-                (1, 1, None, [1]),
-                (3, 15, None, [2, 1]),
+                (1, 1, None, ["one_label"]),
+                (3, 15, None, ["another_label", "one_label"]),
             ],
         ),
         (
@@ -1328,9 +958,9 @@
             None,
             None,
             [
-                (1, 9, None, [1]),
-                (1, 9, None, [2]),
-                (2, 2, None, [1]),
+                (1, 9, None, ["another_label"]),
+                (1, 9, None, ["one_label"]),
+                (2, 2, None, ["one_label"]),
             ],
         ),
         (
@@ -1345,10 +975,10 @@
             None,
             None,
             [
-                (1, 17, None, [0]),
-                (2, 10, None, [1]),
-                (2, 10, None, [2]),
-                (3, 3, None, [1]),
+                (1, 17, None, ["Th2dMtk4M_codecov"]),
+                (2, 10, None, ["another_label"]),
+                (2, 10, None, ["one_label"]),
+                (3, 3, None, ["one_label"]),
             ],
         ),
         (
@@ -1359,9 +989,9 @@
             None,
             None,
             [
-                (2, 18, None, [0]),
-                (3, 11, None, [1]),
-                (3, 11, None, [2]),
+                (2, 18, None, ["Th2dMtk4M_codecov"]),
+                (3, 11, None, ["another_label"]),
+                (3, 11, None, ["one_label"]),
             ],
         ),
         (
@@ -1371,7 +1001,7 @@
             [[1, 5, None, None, None], [3, 19, None, None, None]],
             None,
             None,
-            [(1, 5, None, [2]), (3, 19, None, [0])],
+            [(1, 5, None, ["another_label"]), (3, 19, None, ["Th2dMtk4M_codecov"])],
         ),
         (
             7,
@@ -1381,8 +1011,8 @@
             None,
             None,
             [
-                (1, 13, None, [2, 1]),
-                (2, 6, None, [2]),
+                (1, 13, None, ["another_label", "one_label"]),
+                (2, 6, None, ["another_label"]),
             ],
         ),
     ]

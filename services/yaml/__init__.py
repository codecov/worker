--- conflicted
+++ resolved
@@ -1,15 +1,14 @@
 import logging
 
 from shared.analytics_tracking import (
-<<<<<<< HEAD
-    track_manual_critical_file_labelling_added_in_YAML,
-    track_manual_critical_file_labelling_removed_from_YAML,
-=======
     track_betaprofiling_added_in_YAML,
     track_betaprofiling_removed_from_YAML,
     track_show_critical_paths_added_in_YAML,
     track_show_critical_paths_removed_from_YAML,
->>>>>>> b059b9d9
+)
+from shared.analytics_tracking import (
+    track_manual_critical_file_labelling_added_in_YAML,
+    track_manual_critical_file_labelling_removed_from_YAML,
 )
 from shared.torngit.exceptions import TorngitClientError, TorngitError
 from shared.validation.exceptions import InvalidYamlException
@@ -91,12 +90,7 @@
         current_commit.repository.branch,
         read_yaml_field(existing_yaml, ("codecov", "branch")),
     )
-<<<<<<< HEAD
-
-    track_yaml_fields(existing_yaml, new_yaml, repository)
-=======
     tracking_yaml_fields_changes(existing_yaml, new_yaml, repository)
->>>>>>> b059b9d9
     if current_commit.branch and current_commit.branch in branches_considered_for_yaml:
         if not syb or syb == current_commit.branch:
             yaml_branch = read_yaml_field(new_yaml, ("codecov", "branch"))
@@ -107,26 +101,6 @@
     return False
 
 
-<<<<<<< HEAD
-def track_yaml_fields(existing_yaml, new_yaml, repository):
-    track_manual_critical_file_labelling_events(existing_yaml, new_yaml, repository)
-
-
-def track_manual_critical_file_labelling_events(existing_yaml, new_yaml, repository):
-    existing_critical_paths_field = read_yaml_field(
-        existing_yaml, ("profiling", "critical_files_paths")
-    )
-    new_critical_paths_field = read_yaml_field(
-        new_yaml, ("profiling", "critical_files_paths")
-    )
-    if new_critical_paths_field and not existing_critical_paths_field:
-        track_manual_critical_file_labelling_added_in_YAML(
-            repository.repoid, repository.ownerid, is_enterprise
-        )
-    if existing_critical_paths_field and not new_critical_paths_field:
-        track_manual_critical_file_labelling_removed_from_YAML(
-            repository.repoid, repository.ownerid, is_enterprise
-=======
 def tracking_yaml_fields_changes(existing_yaml, new_yaml, repository):
     track_betaprofiling(existing_yaml, new_yaml, repository)
     track_show_critical_paths(existing_yaml, new_yaml, repository)
@@ -189,5 +163,25 @@
     if existing_show_critical_paths and not new_show_critical_paths:
         track_show_critical_paths_removed_from_YAML(
             repository.repoid, repository.ownerid, is_enterprise()
->>>>>>> b059b9d9
+        )
+
+
+def track_yaml_fields(existing_yaml, new_yaml, repository):
+    track_manual_critical_file_labelling_events(existing_yaml, new_yaml, repository)
+
+
+def track_manual_critical_file_labelling_events(existing_yaml, new_yaml, repository):
+    existing_critical_paths_field = read_yaml_field(
+        existing_yaml, ("profiling", "critical_files_paths")
+    )
+    new_critical_paths_field = read_yaml_field(
+        new_yaml, ("profiling", "critical_files_paths")
+    )
+    if new_critical_paths_field and not existing_critical_paths_field:
+        track_manual_critical_file_labelling_added_in_YAML(
+            repository.repoid, repository.ownerid, is_enterprise
+        )
+    if existing_critical_paths_field and not new_critical_paths_field:
+        track_manual_critical_file_labelling_removed_from_YAML(
+            repository.repoid, repository.ownerid, is_enterprise
         )
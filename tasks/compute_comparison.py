import logging

from shared.celery_config import compute_comparison_task_name
<<<<<<< HEAD
from shared.reports.readonly import ReadOnlyReport
from shared.reports.types import Change
=======
>>>>>>> 4325ddc0

from app import celery_app
from database.enums import CompareCommitState
<<<<<<< HEAD
from helpers.reports import get_totals_from_file_in_reports
from services.archive import ArchiveService
from services.comparison import ComparisonProxy
from services.comparison.types import Comparison, FullCommit
from services.report import ReportService
from services.repository import get_repo_provider_service
from services.yaml import get_current_yaml
=======
from database.models import CompareCommit
from tasks.base import BaseCodecovTask
>>>>>>> 4325ddc0

log = logging.getLogger(__name__)


class ComputeComparisonTask(BaseCodecovTask):
    name = compute_comparison_task_name

    async def run_async(self, db_session, comparison_id, *args, **kwargs):
        comparison = db_session.query(CompareCommit).get(comparison_id)
        repo = comparison.compare_commit.repository
        log_extra = dict(comparison_id=comparison_id, repoid=repo.repoid)
        log.info(f"Computing comparison", extra=log_extra)
        current_yaml = await self.get_yaml_commit(comparison.compare_commit)
        comparison_proxy = await self.get_comparison_proxy(comparison, current_yaml)
        impacted_files = await self.serialize_impacted_files(comparison_proxy)
        path = self.store_results(comparison, impacted_files)
        comparison.report_storage_path = path
        comparison.state = CompareCommitState.processed
        log.info(f"Computing comparison successful", extra=log_extra)
        return {"successful": True}

    async def get_yaml_commit(self, commit):
        repository_service = get_repo_provider_service(commit.repository)
        return await get_current_yaml(commit, repository_service)

    async def get_comparison_proxy(self, comparison, current_yaml):
        compare_commit = comparison.compare_commit
        base_commit = comparison.base_commit
        report_service = ReportService(current_yaml)
        base_report = report_service.get_existing_report_for_commit(
            base_commit, report_class=ReadOnlyReport
        )
        compare_report = report_service.get_existing_report_for_commit(
            compare_commit, report_class=ReadOnlyReport
        )
        return ComparisonProxy(
            Comparison(
                head=FullCommit(commit=compare_commit, report=compare_report),
                enriched_pull=None,
                base=FullCommit(commit=base_commit, report=base_report),
            )
        )

    async def serialize_impacted_files(self, comparison_proxy):
        impacted_files = await comparison_proxy.get_impacted_files()
        base_report = comparison_proxy.base.report
        head_report = comparison_proxy.head.report
        data = {"changes": [], "diff": []}
        for file in impacted_files["changes"]:
            path = file.path
            before = get_totals_from_file_in_reports(base_report, path)
            after = get_totals_from_file_in_reports(head_report, path)
            data["changes"].append(
                {
                    "path": file.path,
                    "base_totals": before.astuple() if before else None,
                    "compare_totals": after.astuple() if after else None,
                    "patch": file.totals.astuple() if file.totals else None,
                    "new": file.new,
                    "deleted": file.deleted,
                    "in_diff": file.in_diff,
                    "old_path": file.old_path,
                }
            )
        for path, file in impacted_files["diff"].items():
            if not file.get("totals"):
                continue
            before = get_totals_from_file_in_reports(base_report, path)
            after = get_totals_from_file_in_reports(head_report, path)
            data["diff"].append(
                {
                    "path": path,
                    "base_totals": before.astuple() if before else None,
                    "compare_totals": after.astuple() if after else None,
                    "patch": file["totals"].astuple(),
                    "new": file.get("type") == "added",
                    "deleted": file.get("type") == "deleted",
                    "in_diff": True,
                    "old_path": file.get("before"),
                }
            )
        return data

    def store_results(self, comparison, impacted_files):
        repository = comparison.compare_commit.repository
        storage_service = ArchiveService(repository)
        return storage_service.write_computed_comparison(comparison, impacted_files)


RegisteredComputeComparisonTask = celery_app.register_task(ComputeComparisonTask())
compute_comparison_task = celery_app.tasks[RegisteredComputeComparisonTask.name]<|MERGE_RESOLUTION|>--- conflicted
+++ resolved
@@ -1,15 +1,13 @@
 import logging
 
 from shared.celery_config import compute_comparison_task_name
-<<<<<<< HEAD
+
 from shared.reports.readonly import ReadOnlyReport
 from shared.reports.types import Change
-=======
->>>>>>> 4325ddc0
 
 from app import celery_app
 from database.enums import CompareCommitState
-<<<<<<< HEAD
+
 from helpers.reports import get_totals_from_file_in_reports
 from services.archive import ArchiveService
 from services.comparison import ComparisonProxy
@@ -17,10 +15,10 @@
 from services.report import ReportService
 from services.repository import get_repo_provider_service
 from services.yaml import get_current_yaml
-=======
+
 from database.models import CompareCommit
 from tasks.base import BaseCodecovTask
->>>>>>> 4325ddc0
+
 
 log = logging.getLogger(__name__)
 

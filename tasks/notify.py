--- conflicted
+++ resolved
@@ -85,10 +85,6 @@
         repoid: int,
         commitid: str,
         current_yaml=None,
-<<<<<<< HEAD
-        *args,
-=======
->>>>>>> f062507b
         **kwargs,
     ):
         log.info("Starting notifications", extra=dict(commit=commitid, repoid=repoid))

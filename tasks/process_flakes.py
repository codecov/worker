import logging

from django.db.models import Q
from shared.celery_config import process_flakes_task_name
from shared.django_apps.reports.models import DailyTestRollup, Flake, TestInstance

from app import celery_app
from helpers.metrics import metrics
from tasks.base import BaseCodecovTask

log = logging.getLogger(__name__)


FlakeDict = dict[tuple[str, int], Flake]

FLAKE_EXPIRY_COUNT = 30


class ProcessFlakesTask(BaseCodecovTask, name=process_flakes_task_name):
    """
    This task is currently called in the test results finisher task and in the sync pulls task
    """

    def run_impl(
        self,
        _db_session,
        *,
        repo_id,
        commit_id_list,
        branch,
        **kwargs,
    ):
        repo_id = int(repo_id)
        log.info(
            "Received process flakes task",
            extra=dict(repoid=repo_id, commit=commit_id_list),
        )

        with metrics.timer("process_flakes"):
            flake_dict = generate_flake_dict(repo_id)

            flaky_tests: list[str] = [
                test_id for (test_id, _) in list(flake_dict.keys())
            ]

            for commit_id in commit_id_list:
                test_instances = get_test_instances(
                    commit_id, repo_id, branch, flaky_tests
                )
                for test_instance in test_instances:
                    if test_instance.outcome == TestInstance.Outcome.PASS.value:
                        flake = flake_dict.get(
                            (test_instance.test_id, test_instance.reduced_error_id)
                        )
                        if flake is not None:
<<<<<<< HEAD
                            update_passed_flakes(test_instance, flake, repo_id)
=======
                            update_passed_flakes(test_instance, flake)
>>>>>>> a2d2110c
                    elif test_instance.outcome in (
                        TestInstance.Outcome.FAILURE.value,
                        TestInstance.Outcome.ERROR.value,
                    ):
                        flake = flake_dict.get(
                            (test_instance.test_id, test_instance.reduced_error_id)
                        )
                        upserted_flake = upsert_failed_flake(
                            test_instance, flake, repo_id
                        )
                        if flake is None:
                            flake_dict[
                                (
                                    upserted_flake.test_id,
                                    upserted_flake.reduced_error_id,
                                )
                            ] = upserted_flake

        log.info(
            "Successfully processed flakes",
            extra=dict(repoid=repo_id, commit=commit_id_list),
        )

        return {"successful": True}


def get_test_instances(
    commit_id: str,
    repo_id: int,
    branch: str,
    flaky_tests: list[str],
) -> list[TestInstance]:
    # get test instances on this repo commit branch combination that either:
    # - failed
    # - passed but belong to an already flaky test

    repo_commit_branch_filter = (
        Q(commitid=commit_id) & Q(repoid=repo_id) & Q(branch=branch)
    )
    test_failed_filter = Q(outcome=TestInstance.Outcome.ERROR.value) | Q(
        outcome=TestInstance.Outcome.FAILURE.value
    )
    test_passed_but_flaky_filter = Q(outcome=TestInstance.Outcome.PASS.value) & Q(
        test_id__in=flaky_tests
    )
    test_instances = list(
        TestInstance.objects.filter(
            repo_commit_branch_filter
            & (test_failed_filter | test_passed_but_flaky_filter)
        ).all()
    )
    return test_instances


def generate_flake_dict(repo_id: int) -> FlakeDict:
    flakes = Flake.objects.filter(repository_id=repo_id, end_date__isnull=True).all()
    flake_dict = dict()
    for flake in flakes:
        flake_dict[(flake.test_id, flake.reduced_error_id)] = flake
    return flake_dict


def update_passed_flakes(test_instance: TestInstance, flake: Flake) -> None:
    flake.count += 1
    flake.recent_passes_count += 1

    if flake.recent_passes_count == FLAKE_EXPIRY_COUNT:
        flake.end_date = test_instance.created_at

    flake.save()


def upsert_failed_flake(
    test_instance: TestInstance,
    flake: Flake | None,
    repo_id: int,
) -> Flake:
    if flake is None:
        flake = Flake(
            repository_id=repo_id,
            test=test_instance.test,
            reduced_error=test_instance.reduced_error_id,
            count=1,
            fail_count=1,
            start_date=test_instance.created_at,
            recent_passes_count=0,
        )
        flake.save()

        # retroactively mark newly caught flake as flaky failure in its rollup
        rollup = DailyTestRollup.objects.filter(
            repoid=repo_id,
            date=test_instance.created_at.date(),
            branch=test_instance.branch,
            test_id=test_instance.test_id,
        ).first()

        if rollup:
            rollup.flaky_fail_count += 1
            rollup.save()
        else:
            log.warning(
                "Could not find rollup when trying to update its flaky fail count",
                extra=dict(
                    repoid=repo_id,
                    testid=test_instance.test_id,
                    branch=test_instance.branch,
                    date=test_instance.created_at.date(),
                ),
            )
    else:
        flake.count += 1
        flake.fail_count += 1
        flake.recent_passes_count = 0
        flake.save()

    return flake


RegisteredProcessFlakesTask = celery_app.register_task(ProcessFlakesTask())
process_flakes_task = celery_app.tasks[RegisteredProcessFlakesTask.name]<|MERGE_RESOLUTION|>--- conflicted
+++ resolved
@@ -53,11 +53,7 @@
                             (test_instance.test_id, test_instance.reduced_error_id)
                         )
                         if flake is not None:
-<<<<<<< HEAD
-                            update_passed_flakes(test_instance, flake, repo_id)
-=======
                             update_passed_flakes(test_instance, flake)
->>>>>>> a2d2110c
                     elif test_instance.outcome in (
                         TestInstance.Outcome.FAILURE.value,
                         TestInstance.Outcome.ERROR.value,

--- conflicted
+++ resolved
@@ -196,13 +196,9 @@
 
         notifier = TestResultsNotifier(commit, commit_yaml, test_instances)
         with metrics.timing("test_results.finisher.notification"):
-<<<<<<< HEAD
-            success = async_to_sync(notifier.notify)()
-=======
-            success = await notifier.notify(
+            success = async_to_sync(notifier.notify)(
                 failures, passed_tests, skipped_tests, failed_tests
             )
->>>>>>> 883ca869
 
         log.info(
             "Finished test results notify",

import base64
import json
import logging
import zlib
from dataclasses import dataclass
from datetime import date, datetime
from typing import List

import sentry_sdk
from shared.celery_config import test_results_processor_task_name
from shared.config import get_config
from shared.yaml import UserYaml
from sqlalchemy.dialects.postgresql import insert
from sqlalchemy.orm import Session
from test_results_parser import Outcome, ParserError, ParsingInfo, parse_junit_xml

from app import celery_app
from database.models import (
    DailyTestRollup,
    Flake,
    Repository,
    RepositoryFlag,
    Test,
    TestFlagBridge,
    TestInstance,
    Upload,
)
from services.archive import ArchiveService
from services.processing.types import UploadArguments
from services.test_results import generate_flags_hash, generate_test_id
from services.yaml import read_yaml_field
from tasks.base import BaseCodecovTask

log = logging.getLogger(__name__)


@dataclass
class ReadableFile:
    path: str
    contents: bytes


def get_existing_flag_bridges(
    db_session: Session, repoid: int, flags: list[str]
) -> dict[str, TestFlagBridge]:
    existing_flag_bridges = (
        db_session.query(TestFlagBridge)
        .join(RepositoryFlag, TestFlagBridge.flag_id == RepositoryFlag.id_)
        .filter(RepositoryFlag.repository_id == repoid)
        .all()
    )
    return {flag_bridge.test_id: flag_bridge for flag_bridge in existing_flag_bridges}


def get_repo_flags(
    db_session: Session, repoid: int, flags: list[str]
) -> dict[str, int]:
    repo_flags: list[RepositoryFlag] = (
        db_session.query(RepositoryFlag)
        .filter(
            RepositoryFlag.repository_id == repoid,
            RepositoryFlag.flag_name.in_(flags),
        )
        .all()
    )

    # flag name => flag id
    repo_flag_mapping: dict[str, int] = {
        repo_flag.flag_name: repo_flag.id_ for repo_flag in repo_flags
    }

    return repo_flag_mapping


@dataclass
class PytestName:
    actual_class_name: str
    test_file_path: str


<<<<<<< HEAD
@dataclass
class TestResultsProcessingResult:
    network_files: list[str] | None
    parsing_results: list[ParsingInfo]
    report_contents: list[ReadableFile]


=======
>>>>>>> ff79f701
class TestResultsProcessorTask(BaseCodecovTask, name=test_results_processor_task_name):
    __test__ = False

    def run_impl(
        self,
        db_session,
        *args,
        repoid: int,
        commitid: str,
        commit_yaml,
        arguments_list: list[UploadArguments],
        **kwargs,
    ):
        log.info("Received upload test result processing task")

        commit_yaml = UserYaml(commit_yaml)
        repoid = int(repoid)

        results = []
        upload_list = []

        repo_flakes = (
            db_session.query(Flake.testid)
            .filter(Flake.repoid == repoid, Flake.end_date.is_(None))
            .all()
        )
        flaky_test_set = {flake.testid for flake in repo_flakes}
        repository = (
            db_session.query(Repository)
            .filter(Repository.repoid == int(repoid))
            .first()
        )
        archive_service = ArchiveService(repository)

        # process each report session's test information
        for arguments in arguments_list:
            upload = (
                db_session.query(Upload).filter_by(id_=arguments["upload_id"]).first()
            )
            result = self.process_individual_upload(
                db_session,
                archive_service,
                repository,
                commitid,
                upload,
                flaky_test_set,
            )

            results.append(result)
            upload_list.append(upload)

        if self.should_delete_archive(commit_yaml):
            self.delete_archive(
                commitid, repository, commit_yaml, uploads_to_delete=upload_list
            )

        return results

    @sentry_sdk.trace
    def _bulk_write_tests_to_db(
        self,
        db_session: Session,
        repoid: int,
        commitid: str,
        upload_id: int,
        branch: str,
        parsing_results: list[ParsingInfo],
        flaky_test_set: set[str],
        flags: list[str],
    ):
        log.info("Writing tests to database", extra=dict(upload_id=upload_id))
        test_data = {}
        test_instance_data = []
        test_flag_bridge_data: list[dict] = []
        daily_totals: dict[str, dict[str, str | int | list[str]]] = dict()

        flags_hash = generate_flags_hash(flags)
        repo_flags = get_repo_flags(db_session, repoid, flags)
        existing_flag_bridges = get_existing_flag_bridges(db_session, repoid, flags)

        for p in parsing_results:
            framework = str(p.framework) if p.framework else None

            for testrun in p.testruns:
                # Build up the data for bulk insert
                name: str = f"{testrun.classname}\x1f{testrun.name}"
                testsuite: str = testrun.testsuite
                outcome: str = str(testrun.outcome)
                duration_seconds: float = testrun.duration
                failure_message: str | None = testrun.failure_message
                test_id: str = generate_test_id(repoid, testsuite, name, flags_hash)

                filename: str | None = testrun.filename

                test_data[(repoid, name, testsuite, flags_hash)] = dict(
                    id=test_id,
                    repoid=repoid,
                    name=name,
                    testsuite=testsuite,
                    flags_hash=flags_hash,
                    framework=framework,
                    filename=filename,
                    computed_name=testrun.computed_name,
                )

                if test_id not in existing_flag_bridges and flags:
                    test_flag_bridge_data.extend(
                        {"test_id": test_id, "flag_id": repo_flags[flag]}
                        for flag in flags
                    )

                test_instance_data.append(
                    dict(
                        test_id=test_id,
                        upload_id=upload_id,
                        duration_seconds=duration_seconds,
                        outcome=outcome,
                        failure_message=failure_message,
                        commitid=commitid,
                        branch=branch,
                        reduced_error_id=None,
                        repoid=repoid,
                    )
                )

                def update_daily_total():
                    daily_totals[test_id]["last_duration_seconds"] = duration_seconds

                    # logic below is a little complicated but we're basically doing:

                    # (old_avg * num of values used to compute old avg) + new value
                    # -------------------------------------------------------------
                    #          num of values used to compute old avg + 1
                    daily_totals[test_id]["avg_duration_seconds"] = (
                        daily_totals[test_id]["avg_duration_seconds"]
                        * (
                            daily_totals[test_id]["pass_count"]
                            + daily_totals[test_id]["fail_count"]
                        )
                        + duration_seconds
                    ) / (
                        daily_totals[test_id]["pass_count"]
                        + daily_totals[test_id]["fail_count"]
                        + 1
                    )

                    if outcome == str(Outcome.Pass):
                        daily_totals[test_id]["pass_count"] += 1
                    elif outcome == str(Outcome.Failure) or outcome == str(
                        Outcome.Error
                    ):
                        daily_totals[test_id]["fail_count"] += 1
                    elif outcome == str(Outcome.Skip):
                        daily_totals[test_id]["skip_count"] += 1

                def create_daily_total():
                    daily_totals[test_id] = {
                        "test_id": test_id,
                        "repoid": repoid,
                        "last_duration_seconds": duration_seconds,
                        "avg_duration_seconds": duration_seconds,
                        "pass_count": 1 if outcome == str(Outcome.Pass) else 0,
                        "fail_count": 1
                        if outcome == str(Outcome.Failure)
                        or outcome == str(Outcome.Error)
                        else 0,
                        "skip_count": 1 if outcome == str(Outcome.Skip) else 0,
                        "flaky_fail_count": 1
                        if test_id in flaky_test_set
                        and (
                            outcome == str(Outcome.Failure)
                            or outcome == str(Outcome.Error)
                        )
                        else 0,
                        "branch": branch,
                        "date": date.today(),
                        "latest_run": datetime.now(),
                        "commits_where_fail": [commitid]
                        if (
                            outcome == str(Outcome.Failure)
                            or outcome == str(Outcome.Error)
                        )
                        else [],
                    }

                if outcome != str(Outcome.Skip):
                    if test_id in daily_totals:
                        update_daily_total()
                    else:
                        create_daily_total()

        # Upsert Tests
        if len(test_data) > 0:
            test_insert = insert(Test.__table__).values(
                sorted(
                    test_data.values(),
                    key=lambda x: str(x["id"]),
                )
            )
            insert_on_conflict_do_update = test_insert.on_conflict_do_update(
                index_elements=["repoid", "name", "testsuite", "flags_hash"],
                set_={
                    "framework": test_insert.excluded.framework,
                    "computed_name": test_insert.excluded.computed_name,
                    "filename": test_insert.excluded.filename,
                },
            )
            db_session.execute(insert_on_conflict_do_update)
            db_session.commit()

        log.info("Upserted tests to database", extra=dict(upload_id=upload_id))

        if len(test_flag_bridge_data):
            insert_on_conflict_do_nothing_flags = (
                insert(TestFlagBridge.__table__)
                .values(test_flag_bridge_data)
                .on_conflict_do_nothing(index_elements=["test_id", "flag_id"])
            )
            db_session.execute(insert_on_conflict_do_nothing_flags)
            db_session.commit()

        log.info(
            "Inserted new test flag bridges to database",
            extra=dict(upload_id=upload_id),
        )

        # Upsert Daily Test Totals
        if len(daily_totals) > 0:
            rollup_table = DailyTestRollup.__table__
            stmt = insert(rollup_table).values(
                sorted(daily_totals.values(), key=lambda x: str(x["test_id"]))
            )
            stmt = stmt.on_conflict_do_update(
                index_elements=[
                    "repoid",
                    "branch",
                    "test_id",
                    "date",
                ],
                set_={
                    "last_duration_seconds": stmt.excluded.last_duration_seconds,
                    "avg_duration_seconds": (
                        rollup_table.c.avg_duration_seconds
                        * (rollup_table.c.pass_count + rollup_table.c.fail_count)
                        + stmt.excluded.avg_duration_seconds
                    )
                    / (rollup_table.c.pass_count + rollup_table.c.fail_count + 1),
                    "latest_run": stmt.excluded.latest_run,
                    "pass_count": rollup_table.c.pass_count + stmt.excluded.pass_count,
                    "skip_count": rollup_table.c.skip_count + stmt.excluded.skip_count,
                    "fail_count": rollup_table.c.fail_count + stmt.excluded.fail_count,
                    "flaky_fail_count": rollup_table.c.flaky_fail_count
                    + stmt.excluded.flaky_fail_count,
                    "commits_where_fail": rollup_table.c.commits_where_fail
                    + stmt.excluded.commits_where_fail,
                },
            )

            db_session.execute(stmt)
            db_session.commit()

        log.info(
            "Upserted daily test rollups to database", extra=dict(upload_id=upload_id)
        )

        # Save TestInstances
        if len(test_instance_data) > 0:
            insert_test_instances = insert(TestInstance.__table__).values(
                test_instance_data
            )
            db_session.execute(insert_test_instances)
            db_session.commit()

        log.info("Inserted test instances to database", extra=dict(upload_id=upload_id))

    def process_individual_upload(
        self,
        db_session,
        archive_service: ArchiveService,
        repository: Repository,
        commitid,
        upload_obj: Upload,
        flaky_test_set: set[str],
    ):
        upload_id = upload_obj.id
        log.info("Processing individual upload", extra=dict(upload_id=upload_id))
        parsing_results = self.process_individual_arg(
            db_session, upload_obj, upload_obj.report.commit.repository
        )
<<<<<<< HEAD
        with metrics.timer("test_results.processor.process_individual_arg"):
            arg_processing_result: TestResultsProcessingResult | None = (
                self.process_individual_arg(
                    db_session,
                    archive_service,
                    upload_obj,
                )
            )

        if arg_processing_result is None:
            return

        if all(
            [
                len(result.testruns) == 0
                for result in arg_processing_result.parsing_results
            ]
        ):
            log.error(
                "No test result files were successfully parsed for this upload",
                extra=dict(
                    repoid=repository.repoid,
                    commitid=commitid,
                    upload_id=upload_id,
                ),
            )

            upload_obj.state = "has_failed"
            db_session.commit()

            readable_report = self.rewrite_readable(
                arg_processing_result.network_files,
                arg_processing_result.report_contents,
            )
            archive_service.write_file(
                upload_obj.storage_path, readable_report.getvalue()
            )

            log.info(
                "Wrote readable report to archive",
                extra=dict(
                    upload_id=upload_obj.id,
                ),
            )

            return {
                "successful": False,
            }
        upload_id = upload_obj.id
        branch = upload_obj.report.commit.branch
=======

        if all(len(result.testruns) == 0 for result in parsing_results):
            log.error(
                "No test result files were successfully parsed for this upload",
                extra=dict(upload_id=upload_id),
            )
            return {"successful": False}

>>>>>>> ff79f701
        self._bulk_write_tests_to_db(
            db_session,
            repository.repoid,
            commitid,
            upload_id,
            upload_obj.report.commit.branch,
            parsing_results,
            flaky_test_set,
            upload_obj.flag_names,
        )
        log.info(
            "Finished processing individual upload", extra=dict(upload_id=upload_id)
        )

<<<<<<< HEAD
        upload_obj.state = "processed"
        db_session.commit()

        readable_report = self.rewrite_readable(
            arg_processing_result.network_files,
            arg_processing_result.report_contents,
        )
        archive_service.write_file(upload_obj.storage_path, readable_report.getvalue())

        return {
            "successful": True,
        }
=======
        return {"successful": True}
>>>>>>> ff79f701

    def rewrite_readable(
        self, network: list[str] | None, report_contents: list[ReadableFile]
    ) -> bytes:
        buffer = b""
        if network is not None:
            for file in network:
                buffer += f"{file}\n".encode("utf-8")
            buffer += b"<<<<<< network\n\n"
        for report_content in report_contents:
            buffer += f"# path={report_content.path}\n".encode("utf-8")
            buffer += report_content.contents
            buffer += b"\n<<<<<< EOF\n\n"
        return buffer

    @sentry_sdk.trace
    def process_individual_arg(
<<<<<<< HEAD
        self,
        db_session: Session,
        archive_service: ArchiveService,
        upload: Upload,
    ) -> TestResultsProcessingResult | None:
        if upload.state == "processed" or upload.state == "has_failed":
            return None
=======
        self, db_session: Session, upload: Upload, repository: Repository
    ) -> list[ParsingInfo]:
        if upload.state == "processed" or upload.state == "has_failed":
            return []

        archive_service = ArchiveService(repository)
>>>>>>> ff79f701

        payload_bytes = archive_service.read_file(upload.storage_path)
        try:
            data = json.loads(payload_bytes)
        except json.JSONDecodeError as e:
            with sentry_sdk.new_scope() as scope:
                scope.set_tag("upload_state", upload.state)
                sentry_sdk.capture_exception(e, scope)

                upload.state = "not parsed"
                db_session.flush()
<<<<<<< HEAD

                return None
=======
                return []
>>>>>>> ff79f701

        parsing_results: list[ParsingInfo] = []
        network: list[str] | None = data.get("network_files")
        report_contents: list[ReadableFile] = []

        for file_dict in data["test_results_files"]:
            file = file_dict["data"]
            file_bytes = zlib.decompress(base64.b64decode(file))
            report_contents.append(
                ReadableFile(path=file_dict["filename"], contents=file_bytes)
            )
            try:
                parsing_results.append(parse_junit_xml(file_bytes))
            except ParserError as exc:
                log.error(
                    "Error parsing file",
                    extra=dict(
                        repoid=upload.report.commit.repoid,
                        commitid=upload.report.commit_id,
                        uploadid=upload.id,
                        parser_err_msg=str(exc),
                    ),
                )
                sentry_sdk.capture_exception(exc, tags={"upload_state": upload.state})
                upload.state = "has_failed"

<<<<<<< HEAD
        log.info(
            "Marked upload as processed",
            extra=dict(
                upload_id=upload.id,
            ),
        )

        return TestResultsProcessingResult(
            network_files=network,
            parsing_results=parsing_results,
            report_contents=report_contents,
        )

    def parse_single_file(
        self,
        file_bytes: BytesIO,
    ):
        try:
            file_content = file_bytes.read()
            with metrics.timer("test_results.processor.file_parsing"):
                res = parse_junit_xml(file_content)
        except ParserError as e:
            metrics.incr(
                "test_results.processor.parsing.failure.failed_to_parse",
            )
            raise ParserFailureError(
                err_msg="Error parsing file",
                parser_err_msg=str(e),
            ) from e
        metrics.incr(
            "test_results.processor.parsing.success",
        )

        return res
=======
        if upload.state != "has_failed":
            upload.state = "processed"

        db_session.flush()
        db_session.commit()
        log.info("Marked upload as processed", extra=dict(upload_id=upload.id))

        # FIXME: we are unconditionally rewriting as readable, even if we delete it later
        readable_report = self.rewrite_readable(network, report_contents)
        archive_service.write_file(upload.storage_path, readable_report)
        log.info("Wrote readable report to archive", extra=dict(upload_id=upload.id))
>>>>>>> ff79f701

        return parsing_results

    def should_delete_archive(self, commit_yaml):
        if get_config("services", "minio", "expire_raw_after_n_days"):
            return True
        return not read_yaml_field(
            commit_yaml, ("codecov", "archive", "uploads"), _else=True
        )

    def delete_archive(
        self, commitid, repository, commit_yaml, uploads_to_delete: List[Upload]
    ):
        archive_service = ArchiveService(repository)
        for upload in uploads_to_delete:
            archive_url = upload.storage_path
            if archive_url and not archive_url.startswith("http"):
                log.info(
                    "Deleting uploaded file as requested",
                    extra=dict(
                        archive_url=archive_url,
                        commit=commitid,
                        upload=upload.external_id,
                        parent_task=self.request.parent_id,
                    ),
                )
                archive_service.delete_file(archive_url)


RegisteredTestResultsProcessorTask = celery_app.register_task(
    TestResultsProcessorTask()
)
test_results_processor_task = celery_app.tasks[RegisteredTestResultsProcessorTask.name]<|MERGE_RESOLUTION|>--- conflicted
+++ resolved
@@ -4,7 +4,6 @@
 import zlib
 from dataclasses import dataclass
 from datetime import date, datetime
-from typing import List
 
 import sentry_sdk
 from shared.celery_config import test_results_processor_task_name
@@ -78,16 +77,6 @@
     test_file_path: str
 
 
-<<<<<<< HEAD
-@dataclass
-class TestResultsProcessingResult:
-    network_files: list[str] | None
-    parsing_results: list[ParsingInfo]
-    report_contents: list[ReadableFile]
-
-
-=======
->>>>>>> ff79f701
 class TestResultsProcessorTask(BaseCodecovTask, name=test_results_processor_task_name):
     __test__ = False
 
@@ -107,7 +96,6 @@
         repoid = int(repoid)
 
         results = []
-        upload_list = []
 
         repo_flakes = (
             db_session.query(Flake.testid)
@@ -120,6 +108,8 @@
             .filter(Repository.repoid == int(repoid))
             .first()
         )
+
+        should_delete_archive = self.should_delete_archive(commit_yaml)
         archive_service = ArchiveService(repository)
 
         # process each report session's test information
@@ -134,15 +124,10 @@
                 commitid,
                 upload,
                 flaky_test_set,
+                should_delete_archive,
             )
 
             results.append(result)
-            upload_list.append(upload)
-
-        if self.should_delete_archive(commit_yaml):
-            self.delete_archive(
-                commitid, repository, commit_yaml, uploads_to_delete=upload_list
-            )
 
         return results
 
@@ -369,138 +354,15 @@
         archive_service: ArchiveService,
         repository: Repository,
         commitid,
-        upload_obj: Upload,
+        upload: Upload,
         flaky_test_set: set[str],
+        should_delete_archive: bool,
     ):
-        upload_id = upload_obj.id
+        upload_id = upload.id
+
         log.info("Processing individual upload", extra=dict(upload_id=upload_id))
-        parsing_results = self.process_individual_arg(
-            db_session, upload_obj, upload_obj.report.commit.repository
-        )
-<<<<<<< HEAD
-        with metrics.timer("test_results.processor.process_individual_arg"):
-            arg_processing_result: TestResultsProcessingResult | None = (
-                self.process_individual_arg(
-                    db_session,
-                    archive_service,
-                    upload_obj,
-                )
-            )
-
-        if arg_processing_result is None:
-            return
-
-        if all(
-            [
-                len(result.testruns) == 0
-                for result in arg_processing_result.parsing_results
-            ]
-        ):
-            log.error(
-                "No test result files were successfully parsed for this upload",
-                extra=dict(
-                    repoid=repository.repoid,
-                    commitid=commitid,
-                    upload_id=upload_id,
-                ),
-            )
-
-            upload_obj.state = "has_failed"
-            db_session.commit()
-
-            readable_report = self.rewrite_readable(
-                arg_processing_result.network_files,
-                arg_processing_result.report_contents,
-            )
-            archive_service.write_file(
-                upload_obj.storage_path, readable_report.getvalue()
-            )
-
-            log.info(
-                "Wrote readable report to archive",
-                extra=dict(
-                    upload_id=upload_obj.id,
-                ),
-            )
-
-            return {
-                "successful": False,
-            }
-        upload_id = upload_obj.id
-        branch = upload_obj.report.commit.branch
-=======
-
-        if all(len(result.testruns) == 0 for result in parsing_results):
-            log.error(
-                "No test result files were successfully parsed for this upload",
-                extra=dict(upload_id=upload_id),
-            )
-            return {"successful": False}
-
->>>>>>> ff79f701
-        self._bulk_write_tests_to_db(
-            db_session,
-            repository.repoid,
-            commitid,
-            upload_id,
-            upload_obj.report.commit.branch,
-            parsing_results,
-            flaky_test_set,
-            upload_obj.flag_names,
-        )
-        log.info(
-            "Finished processing individual upload", extra=dict(upload_id=upload_id)
-        )
-
-<<<<<<< HEAD
-        upload_obj.state = "processed"
-        db_session.commit()
-
-        readable_report = self.rewrite_readable(
-            arg_processing_result.network_files,
-            arg_processing_result.report_contents,
-        )
-        archive_service.write_file(upload_obj.storage_path, readable_report.getvalue())
-
-        return {
-            "successful": True,
-        }
-=======
-        return {"successful": True}
->>>>>>> ff79f701
-
-    def rewrite_readable(
-        self, network: list[str] | None, report_contents: list[ReadableFile]
-    ) -> bytes:
-        buffer = b""
-        if network is not None:
-            for file in network:
-                buffer += f"{file}\n".encode("utf-8")
-            buffer += b"<<<<<< network\n\n"
-        for report_content in report_contents:
-            buffer += f"# path={report_content.path}\n".encode("utf-8")
-            buffer += report_content.contents
-            buffer += b"\n<<<<<< EOF\n\n"
-        return buffer
-
-    @sentry_sdk.trace
-    def process_individual_arg(
-<<<<<<< HEAD
-        self,
-        db_session: Session,
-        archive_service: ArchiveService,
-        upload: Upload,
-    ) -> TestResultsProcessingResult | None:
-        if upload.state == "processed" or upload.state == "has_failed":
-            return None
-=======
-        self, db_session: Session, upload: Upload, repository: Repository
-    ) -> list[ParsingInfo]:
         if upload.state == "processed" or upload.state == "has_failed":
             return []
-
-        archive_service = ArchiveService(repository)
->>>>>>> ff79f701
 
         payload_bytes = archive_service.read_file(upload.storage_path)
         try:
@@ -512,12 +374,7 @@
 
                 upload.state = "not parsed"
                 db_session.flush()
-<<<<<<< HEAD
-
-                return None
-=======
                 return []
->>>>>>> ff79f701
 
         parsing_results: list[ParsingInfo] = []
         network: list[str] | None = data.get("network_files")
@@ -544,56 +401,56 @@
                 sentry_sdk.capture_exception(exc, tags={"upload_state": upload.state})
                 upload.state = "has_failed"
 
-<<<<<<< HEAD
-        log.info(
-            "Marked upload as processed",
-            extra=dict(
-                upload_id=upload.id,
-            ),
-        )
-
-        return TestResultsProcessingResult(
-            network_files=network,
-            parsing_results=parsing_results,
-            report_contents=report_contents,
-        )
-
-    def parse_single_file(
-        self,
-        file_bytes: BytesIO,
-    ):
-        try:
-            file_content = file_bytes.read()
-            with metrics.timer("test_results.processor.file_parsing"):
-                res = parse_junit_xml(file_content)
-        except ParserError as e:
-            metrics.incr(
-                "test_results.processor.parsing.failure.failed_to_parse",
-            )
-            raise ParserFailureError(
-                err_msg="Error parsing file",
-                parser_err_msg=str(e),
-            ) from e
-        metrics.incr(
-            "test_results.processor.parsing.success",
-        )
-
-        return res
-=======
         if upload.state != "has_failed":
             upload.state = "processed"
 
-        db_session.flush()
+        if all(len(result.testruns) == 0 for result in parsing_results):
+            successful = False
+            log.error(
+                "No test result files were successfully parsed for this upload",
+                extra=dict(upload_id=upload_id),
+            )
+        else:
+            successful = True
+
+            self._bulk_write_tests_to_db(
+                db_session,
+                repository.repoid,
+                commitid,
+                upload_id,
+                upload.report.commit.branch,
+                parsing_results,
+                flaky_test_set,
+                upload.flag_names,
+            )
+
         db_session.commit()
-        log.info("Marked upload as processed", extra=dict(upload_id=upload.id))
-
-        # FIXME: we are unconditionally rewriting as readable, even if we delete it later
-        readable_report = self.rewrite_readable(network, report_contents)
-        archive_service.write_file(upload.storage_path, readable_report)
-        log.info("Wrote readable report to archive", extra=dict(upload_id=upload.id))
->>>>>>> ff79f701
-
-        return parsing_results
+
+        log.info(
+            "Finished processing individual upload", extra=dict(upload_id=upload_id)
+        )
+
+        if should_delete_archive:
+            self.delete_archive(archive_service, upload)
+        else:
+            readable_report = self.rewrite_readable(network, report_contents)
+            archive_service.write_file(upload.storage_path, readable_report)
+
+        return {"successful": successful}
+
+    def rewrite_readable(
+        self, network: list[str] | None, report_contents: list[ReadableFile]
+    ) -> bytes:
+        buffer = b""
+        if network is not None:
+            for file in network:
+                buffer += f"{file}\n".encode("utf-8")
+            buffer += b"<<<<<< network\n\n"
+        for report_content in report_contents:
+            buffer += f"# path={report_content.path}\n".encode("utf-8")
+            buffer += report_content.contents
+            buffer += b"\n<<<<<< EOF\n\n"
+        return buffer
 
     def should_delete_archive(self, commit_yaml):
         if get_config("services", "minio", "expire_raw_after_n_days"):
@@ -602,23 +459,17 @@
             commit_yaml, ("codecov", "archive", "uploads"), _else=True
         )
 
-    def delete_archive(
-        self, commitid, repository, commit_yaml, uploads_to_delete: List[Upload]
-    ):
-        archive_service = ArchiveService(repository)
-        for upload in uploads_to_delete:
-            archive_url = upload.storage_path
-            if archive_url and not archive_url.startswith("http"):
-                log.info(
-                    "Deleting uploaded file as requested",
-                    extra=dict(
-                        archive_url=archive_url,
-                        commit=commitid,
-                        upload=upload.external_id,
-                        parent_task=self.request.parent_id,
-                    ),
-                )
-                archive_service.delete_file(archive_url)
+    def delete_archive(self, archive_service: ArchiveService, upload: Upload):
+        archive_url = upload.storage_path
+        if archive_url and not archive_url.startswith("http"):
+            log.info(
+                "Deleting uploaded file as requested",
+                extra=dict(
+                    archive_url=archive_url,
+                    upload=upload.external_id,
+                ),
+            )
+            archive_service.delete_file(archive_url)
 
 
 RegisteredTestResultsProcessorTask = celery_app.register_task(

--- conflicted
+++ resolved
@@ -57,21 +57,20 @@
 class ParserNotSupportedError(Exception): ...
 
 
-<<<<<<< HEAD
 def get_existing_flag_bridges(
     db_session: Session, repoid: int, flags: list[str]
 ) -> dict[str, TestFlagBridge]:
     existing_flag_bridges = (
         db_session.query(TestFlagBridge)
         .join(RepositoryFlag, TestFlagBridge.flag_id == RepositoryFlag.id_)
-        .filter(RepositoryFlag.repository_id == repoid)
+        .filter(
+            RepositoryFlag.repository_id == repoid, RepositoryFlag.flag_name.in_(flags)
+        )
         .all()
     )
     return {flag_bridge.test_id: flag_bridge for flag_bridge in existing_flag_bridges}
 
 
-=======
->>>>>>> d2a2115e
 def get_repo_flags(
     db_session: Session, repoid: int, flags: list[str]
 ) -> dict[str, int]:
@@ -228,13 +227,10 @@
 
         repo_flags: dict[str, int] = get_repo_flags(db_session, repoid, flags)
 
-<<<<<<< HEAD
         existing_flag_bridges: dict[str, TestFlagBridge] = get_existing_flag_bridges(
             db_session, repoid, flags
         )
 
-=======
->>>>>>> d2a2115e
         for p in parsing_results:
             framework = str(p.framework) if p.framework else None
 
@@ -264,17 +260,11 @@
                     computed_name=computed_name,
                 )
 
-<<<<<<< HEAD
                 if test_id not in existing_flag_bridges and flags:
                     test_flag_bridge_data += [
                         {"test_id": test_id, "flag_id": repo_flags[flag]}
                         for flag in flags
                     ]
-=======
-                test_flag_bridge_data += [
-                    {"test_id": test_id, "flag_id": repo_flags[flag]} for flag in flags
-                ]
->>>>>>> d2a2115e
 
                 test_instance_data.append(
                     dict(

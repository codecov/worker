--- conflicted
+++ resolved
@@ -57,7 +57,6 @@
 class ParserNotSupportedError(Exception): ...
 
 
-<<<<<<< HEAD
 def get_existing_flag_bridges(
     db_session: Session, repoid: int, flags: list[str]
 ) -> dict[str, TestFlagBridge]:
@@ -70,8 +69,6 @@
     return {flag_bridge.test_id: flag_bridge for flag_bridge in existing_flag_bridges}
 
 
-=======
->>>>>>> d2a2115e
 def get_repo_flags(
     db_session: Session, repoid: int, flags: list[str]
 ) -> dict[str, int]:
@@ -228,13 +225,10 @@
 
         repo_flags: dict[str, int] = get_repo_flags(db_session, repoid, flags)
 
-<<<<<<< HEAD
         existing_flag_bridges: dict[str, TestFlagBridge] = get_existing_flag_bridges(
             db_session, repoid, flags
         )
 
-=======
->>>>>>> d2a2115e
         for p in parsing_results:
             framework = str(p.framework) if p.framework else None
 
@@ -264,17 +258,11 @@
                     computed_name=computed_name,
                 )
 
-<<<<<<< HEAD
                 if test_id not in existing_flag_bridges and flags:
                     test_flag_bridge_data += [
                         {"test_id": test_id, "flag_id": repo_flags[flag]}
                         for flag in flags
                     ]
-=======
-                test_flag_bridge_data += [
-                    {"test_id": test_id, "flag_id": repo_flags[flag]} for flag in flags
-                ]
->>>>>>> d2a2115e
 
                 test_instance_data.append(
                     dict(

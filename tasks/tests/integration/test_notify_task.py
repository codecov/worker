from decimal import Decimal
from unittest.mock import patch

import pytest
from mock import PropertyMock

from database.models import Pull
from database.tests.factories import CommitFactory, PullFactory, RepositoryFactory
from services.archive import ArchiveService
from services.notification.notifiers.base import NotificationResult
from tasks.notify import NotifyTask

sample_token = "ghp_test6ldgmyaglf73gcnbi0kprz7dyjz6nzgn"


@pytest.fixture
def is_not_first_pull(mocker):
    mocker.patch(
        "database.models.core.Pull.is_first_coverage_pull",
        return_value=False,
        new_callable=PropertyMock,
    )


@pytest.mark.integration
class TestNotifyTask(object):
    @patch("requests.post")
    def test_simple_call_no_notifiers(
        self,
        mock_requests_post,
        dbsession,
        mocker,
        codecov_vcr,
        mock_storage,
        mock_configuration,
        mock_redis,
    ):
        mock_requests_post.return_value.status_code = 200
        mock_redis.get.return_value = None
        mock_configuration.params["setup"]["codecov_dashboard_url"] = (
            "https://codecov.io"
        )
        mocked_app = mocker.patch.object(NotifyTask, "app")
        repository = RepositoryFactory.create(
            owner__unencrypted_oauth_token=sample_token,
            owner__username="ThiagoCodecov",
            owner__service_id="44376991",
            owner__service="github",
            yaml={"codecov": {"max_report_age": "1y ago"}},
            name="example-python",
        )
        dbsession.add(repository)
        dbsession.flush()
        master_commit = CommitFactory.create(
            message="",
            pullid=None,
            branch="master",
            commitid="17a71a9a2f5335ed4d00496c7bbc6405f547a527",
            repository=repository,
            author__username="christina84",
        )
        commit = CommitFactory.create(
            message="",
            pullid=None,
            branch="test-branch-1",
            commitid="649eaaf2924e92dc7fd8d370ddb857033231e67a",
            repository=repository,
            author__username="christina84",
        )
        dbsession.add(commit)
        dbsession.add(master_commit)
        dbsession.flush()
        with open("tasks/tests/samples/sample_chunks_1.txt") as f:
            content = f.read().encode()
            archive_hash = ArchiveService.get_archive_hash(commit.repository)
            chunks_url = f"v4/repos/{archive_hash}/commits/{commit.commitid}/chunks.txt"
            mock_storage.write_file("archive", chunks_url, content)
            master_chunks_url = (
                f"v4/repos/{archive_hash}/commits/{master_commit.commitid}/chunks.txt"
            )
            mock_storage.write_file("archive", master_chunks_url, content)
        task = NotifyTask()
        result = task.run_impl(
            dbsession, repoid=commit.repoid, commitid=commit.commitid, current_yaml={}
        )
        expected_result = {
            "notified": True,
            "notifications": [
                {
                    "notifier": "codecov-slack-app",
                    "title": "codecov-slack-app",
                    "result": NotificationResult(
                        notification_attempted=True,
                        notification_successful=True,
                        explanation="Successfully notified slack app",
                        data_sent={
                            "repository": "example-python",
                            "owner": "ThiagoCodecov",
                            "comparison": {
                                "url": None,
                                "message": "unknown",
                                "coverage": None,
                                "notation": "",
                                "head_commit": {
                                    "commitid": "649eaaf2924e92dc7fd8d370ddb857033231e67a",
                                    "branch": "test-branch-1",
                                    "message": "",
                                    "author": "christina84",
                                    "timestamp": "2019-02-01T17:59:47",
                                    "ci_passed": True,
                                    "totals": {
                                        "C": 0,
                                        "M": 0,
                                        "N": 0,
                                        "b": 0,
                                        "c": "85.00000",
                                        "d": 0,
                                        "diff": [
                                            1,
                                            2,
                                            1,
                                            1,
                                            0,
                                            "50.00000",
                                            0,
                                            0,
                                            0,
                                            0,
                                            0,
                                            0,
                                            0,
                                        ],
                                        "f": 3,
                                        "h": 17,
                                        "m": 3,
                                        "n": 20,
                                        "p": 0,
                                        "s": 1,
                                    },
                                    "pull": None,
                                },
                                "base_commit": None,
                                "head_totals_c": "85.00000",
                            },
                        },
                        data_received=None,
                    ),
                }
            ],
        }
        assert result == expected_result

    @patch("requests.post")
    def test_simple_call_only_status_notifiers(
        self,
        mock_post_request,
        dbsession,
        mocker,
        codecov_vcr,
        mock_storage,
        mock_configuration,
    ):
        mock_post_request.return_value.status_code = 200
        mock_configuration.params["setup"]["codecov_dashboard_url"] = (
            "https://codecov.io"
        )
        mocked_app = mocker.patch.object(NotifyTask, "app")
        repository = RepositoryFactory.create(
            owner__unencrypted_oauth_token=sample_token,
            owner__username="ThiagoCodecov",
            owner__service="github",
            owner__service_id="44376991",
            name="example-python",
        )
        dbsession.add(repository)
        dbsession.flush()
        master_commit = CommitFactory.create(
            message="",
            pullid=None,
            branch="master",
            commitid="17a71a9a2f5335ed4d00496c7bbc6405f547a527",
            repository=repository,
            author__username="bateslouis",
        )
        commit = CommitFactory.create(
            message="",
            pullid=None,
            branch="test-branch-1",
            commitid="649eaaf2924e92dc7fd8d370ddb857033231e67a",
            repository=repository,
            parent_commit_id="17a71a9a2f5335ed4d00496c7bbc6405f547a527",
            author__username="bateslouis",
        )
        dbsession.add(commit)
        dbsession.add(master_commit)
        dbsession.flush()
        task = NotifyTask()
        with open("tasks/tests/samples/sample_chunks_1.txt") as f:
            content = f.read().encode()
            archive_hash = ArchiveService.get_archive_hash(commit.repository)
            chunks_url = f"v4/repos/{archive_hash}/commits/{commit.commitid}/chunks.txt"
            mock_storage.write_file("archive", chunks_url, content)
            master_chunks_url = (
                f"v4/repos/{archive_hash}/commits/{master_commit.commitid}/chunks.txt"
            )
            mock_storage.write_file("archive", master_chunks_url, content)
        result = task.run_impl_within_lock(
            dbsession,
            repoid=commit.repoid,
            commitid=commit.commitid,
            current_yaml={"coverage": {"status": {"project": True}}},
        )
        expected_result = {
            "notified": True,
            "notifications": [
                {
                    "notifier": "status-project",
                    "title": "default",
                    "result": NotificationResult(
                        notification_attempted=False,
                        notification_successful=None,
                        explanation="already_done",
                        data_sent={
                            "title": "codecov/project",
                            "state": "success",
                            "message": "85.00% (+0.00%) compared to 17a71a9",
                        },
                        data_received=None,
                    ),
                },
                {
                    "notifier": "codecov-slack-app",
                    "title": "codecov-slack-app",
                    "result": NotificationResult(
                        notification_attempted=True,
                        notification_successful=True,
                        explanation="Successfully notified slack app",
                        data_sent={
                            "repository": "example-python",
                            "owner": "ThiagoCodecov",
                            "comparison": {
                                "url": "https://codecov.io/gh/ThiagoCodecov/example-python/commit/649eaaf2924e92dc7fd8d370ddb857033231e67a",
                                "message": "no change",
                                "coverage": "0.00",
                                "notation": "",
                                "head_commit": {
                                    "commitid": "649eaaf2924e92dc7fd8d370ddb857033231e67a",
                                    "branch": "test-branch-1",
                                    "message": "",
                                    "author": "bateslouis",
                                    "timestamp": "2019-02-01T17:59:47",
                                    "ci_passed": True,
                                    "totals": {
                                        "C": 0,
                                        "M": 0,
                                        "N": 0,
                                        "b": 0,
                                        "c": "85.00000",
                                        "d": 0,
                                        "diff": [
                                            1,
                                            2,
                                            1,
                                            1,
                                            0,
                                            "50.00000",
                                            0,
                                            0,
                                            0,
                                            0,
                                            0,
                                            0,
                                            0,
                                        ],
                                        "f": 3,
                                        "h": 17,
                                        "m": 3,
                                        "n": 20,
                                        "p": 0,
                                        "s": 1,
                                    },
                                    "pull": None,
                                },
                                "base_commit": {
                                    "commitid": "17a71a9a2f5335ed4d00496c7bbc6405f547a527",
                                    "branch": "master",
                                    "message": "",
                                    "author": "bateslouis",
                                    "timestamp": "2019-02-01T17:59:47",
                                    "ci_passed": True,
                                    "totals": {
                                        "C": 0,
                                        "M": 0,
                                        "N": 0,
                                        "b": 0,
                                        "c": "85.00000",
                                        "d": 0,
                                        "diff": [
                                            1,
                                            2,
                                            1,
                                            1,
                                            0,
                                            "50.00000",
                                            0,
                                            0,
                                            0,
                                            0,
                                            0,
                                            0,
                                            0,
                                        ],
                                        "f": 3,
                                        "h": 17,
                                        "m": 3,
                                        "n": 20,
                                        "p": 0,
                                        "s": 1,
                                    },
                                    "pull": None,
                                },
                                "head_totals_c": "85.00000",
                            },
                        },
                        data_received=None,
                    ),
                },
            ],
        }
        assert (
            result["notifications"][0]["result"]
            == expected_result["notifications"][0]["result"]
        )
        assert result["notifications"][0] == expected_result["notifications"][0]
        assert result["notifications"] == expected_result["notifications"]
        assert result == expected_result

    @patch("requests.post")
    def test_simple_call_only_status_notifiers_no_pull_request(
        self,
        mock_post_request,
        dbsession,
        mocker,
        codecov_vcr,
        mock_storage,
        mock_configuration,
    ):
        mock_post_request.return_value.status_code = 200
        mock_configuration.params["setup"]["codecov_dashboard_url"] = (
            "https://myexamplewebsite.io"
        )
        repository = RepositoryFactory.create(
            owner__unencrypted_oauth_token=sample_token,
            owner__service="github",
            owner__username="ThiagoCodecov",
            owner__service_id="44376991",
            name="example-python",
        )
        dbsession.add(repository)
        dbsession.flush()
        parent_commit_id = "081d91921f05a8a39d39aef667eddb88e96300c7"
        commitid = "f0895290dc26668faeeb20ee5ccd4cc995925775"
        master_commit = CommitFactory.create(
            message="",
            pullid=None,
            branch="master",
            commitid=parent_commit_id,
            repository=repository,
            author__username="bateslouis",
        )
        commit = CommitFactory.create(
            message="",
            pullid=None,
            branch="test-branch-1",
            commitid=commitid,
            parent_commit_id=master_commit.commitid,
            repository=repository,
            author__username="rolabuhasna",
        )
        dbsession.add(commit)
        dbsession.add(master_commit)
        dbsession.flush()
        task = NotifyTask()
        with open("tasks/tests/samples/sample_chunks_1.txt") as f:
            content = f.read().encode()
            archive_hash = ArchiveService.get_archive_hash(commit.repository)
            chunks_url = f"v4/repos/{archive_hash}/commits/{commit.commitid}/chunks.txt"
            mock_storage.write_file("archive", chunks_url, content)
            master_chunks_url = (
                f"v4/repos/{archive_hash}/commits/{master_commit.commitid}/chunks.txt"
            )
            mock_storage.write_file("archive", master_chunks_url, content)
        result = task.run_impl_within_lock(
            dbsession,
            repoid=commit.repoid,
            commitid=commit.commitid,
            current_yaml={
                "coverage": {
                    "status": {"project": True, "patch": True, "changes": True}
                }
            },
        )
        expected_result = {
            "notified": True,
            "notifications": [
                {
                    "notifier": "status-project",
                    "title": "default",
                    "result": NotificationResult(
                        notification_attempted=True,
                        notification_successful=True,
                        explanation=None,
                        data_sent={
                            "title": "codecov/project",
                            "state": "success",
                            "message": "85.00% (+0.00%) compared to 081d919",
                        },
                        data_received={"id": 9333281614},
                    ),
                },
                {
                    "notifier": "status-patch",
                    "title": "default",
                    "result": NotificationResult(
                        notification_attempted=True,
                        notification_successful=True,
                        explanation=None,
                        data_sent={
                            "title": "codecov/patch",
                            "state": "success",
                            "message": "Coverage not affected when comparing 081d919...f089529",
                        },
                        data_received={"id": 9333281697},
                    ),
                },
                {
                    "notifier": "status-changes",
                    "title": "default",
                    "result": NotificationResult(
                        notification_attempted=True,
                        notification_successful=True,
                        explanation=None,
                        data_sent={
                            "title": "codecov/changes",
                            "state": "failure",
                            "message": "1 file has indirect coverage changes not visible in diff",
                        },
                        data_received={"id": 9333281703},
                    ),
                },
                {
                    "notifier": "codecov-slack-app",
                    "title": "codecov-slack-app",
                    "result": NotificationResult(
                        notification_attempted=True,
                        notification_successful=True,
                        explanation="Successfully notified slack app",
                        data_sent={
                            "repository": "example-python",
                            "owner": "ThiagoCodecov",
                            "comparison": {
                                "url": "https://myexamplewebsite.io/gh/ThiagoCodecov/example-python/commit/f0895290dc26668faeeb20ee5ccd4cc995925775",
                                "message": "no change",
                                "coverage": "0.00",
                                "notation": "",
                                "head_commit": {
                                    "commitid": "f0895290dc26668faeeb20ee5ccd4cc995925775",
                                    "branch": "test-branch-1",
                                    "message": "",
                                    "author": "rolabuhasna",
                                    "timestamp": "2019-02-01T17:59:47",
                                    "ci_passed": True,
                                    "totals": {
                                        "C": 0,
                                        "M": 0,
                                        "N": 0,
                                        "b": 0,
                                        "c": "85.00000",
                                        "d": 0,
                                        "diff": [
                                            1,
                                            2,
                                            1,
                                            1,
                                            0,
                                            "50.00000",
                                            0,
                                            0,
                                            0,
                                            0,
                                            0,
                                            0,
                                            0,
                                        ],
                                        "f": 3,
                                        "h": 17,
                                        "m": 3,
                                        "n": 20,
                                        "p": 0,
                                        "s": 1,
                                    },
                                    "pull": None,
                                },
                                "base_commit": {
                                    "commitid": "081d91921f05a8a39d39aef667eddb88e96300c7",
                                    "branch": "master",
                                    "message": "",
                                    "author": "bateslouis",
                                    "timestamp": "2019-02-01T17:59:47",
                                    "ci_passed": True,
                                    "totals": {
                                        "C": 0,
                                        "M": 0,
                                        "N": 0,
                                        "b": 0,
                                        "c": "85.00000",
                                        "d": 0,
                                        "diff": [
                                            1,
                                            2,
                                            1,
                                            1,
                                            0,
                                            "50.00000",
                                            0,
                                            0,
                                            0,
                                            0,
                                            0,
                                            0,
                                            0,
                                        ],
                                        "f": 3,
                                        "h": 17,
                                        "m": 3,
                                        "n": 20,
                                        "p": 0,
                                        "s": 1,
                                    },
                                    "pull": None,
                                },
                                "head_totals_c": "85.00000",
                            },
                        },
                        data_received=None,
                    ),
                },
            ],
        }
        assert (
            result["notifications"][0]["result"]
            == expected_result["notifications"][0]["result"]
        )
        assert result["notifications"][0] == expected_result["notifications"][0]
        assert result["notifications"][1] == expected_result["notifications"][1]
        assert (
            result["notifications"][2]["result"]
            == expected_result["notifications"][2]["result"]
        )
        assert result["notifications"][2] == expected_result["notifications"][2]
        assert result["notifications"] == expected_result["notifications"]
        assert result == expected_result

    @patch("requests.post")
    def test_simple_call_only_status_notifiers_with_pull_request(
        self,
        mock_post_request,
        dbsession,
        mocker,
        codecov_vcr,
        mock_storage,
        mock_configuration,
    ):
        mock_post_request.return_value.status_code = 200
        mock_configuration.params["setup"]["codecov_dashboard_url"] = (
            "https://myexamplewebsite.io"
        )
        mocked_app = mocker.patch.object(NotifyTask, "app")
        repository = RepositoryFactory.create(
            owner__unencrypted_oauth_token=sample_token,
            owner__service="github",
            owner__username="ThiagoCodecov",
            owner__service_id="44376991",
            name="example-python",
        )
        dbsession.add(repository)
        dbsession.flush()
        head_commitid = "11daa27b1b74fd181836a64106f936a16404089c"
        master_sha = "f0895290dc26668faeeb20ee5ccd4cc995925775"
        master_commit = CommitFactory.create(
            message="",
            pullid=None,
            branch="master",
            commitid=master_sha,
            repository=repository,
            author__username="bateslouis",
        )
        commit = CommitFactory.create(
            message="",
            pullid=None,
            branch="thiago/base-no-base",
            commitid=head_commitid,
            parent_commit_id=master_commit.commitid,
            repository=repository,
            author__username="rolabuhasna",
        )
        dbsession.add(commit)
        dbsession.add(master_commit)
        dbsession.flush()
        task = NotifyTask()
        with open("tasks/tests/samples/sample_chunks_1.txt") as f:
            content = f.read().encode()
            archive_hash = ArchiveService.get_archive_hash(commit.repository)
            chunks_url = f"v4/repos/{archive_hash}/commits/{commit.commitid}/chunks.txt"
            mock_storage.write_file("archive", chunks_url, content)
            master_chunks_url = (
                f"v4/repos/{archive_hash}/commits/{master_commit.commitid}/chunks.txt"
            )
            mock_storage.write_file("archive", master_chunks_url, content)
        result = task.run_impl_within_lock(
            dbsession,
            repoid=commit.repoid,
            commitid=commit.commitid,
            current_yaml={
                "coverage": {
                    "status": {"project": True, "patch": True, "changes": True}
                }
            },
        )
        expected_result = {
            "notified": True,
            "notifications": [
                {
                    "notifier": "status-project",
                    "title": "default",
                    "result": NotificationResult(
                        notification_attempted=True,
                        notification_successful=True,
                        explanation=None,
                        data_sent={
                            "title": "codecov/project",
                            "state": "success",
                            "message": "85.00% (+0.00%) compared to f089529",
                        },
                        data_received={"id": 9333363767},
                    ),
                },
                {
                    "notifier": "status-patch",
                    "title": "default",
                    "result": NotificationResult(
                        notification_attempted=True,
                        notification_successful=True,
                        explanation=None,
                        data_sent={
                            "title": "codecov/patch",
                            "state": "success",
                            "message": "Coverage not affected when comparing f089529...11daa27",
                        },
                        data_received={"id": 9333363778},
                    ),
                },
                {
                    "notifier": "status-changes",
                    "title": "default",
                    "result": NotificationResult(
                        notification_attempted=True,
                        notification_successful=True,
                        explanation=None,
                        data_sent={
                            "title": "codecov/changes",
                            "state": "success",
                            "message": "No indirect coverage changes found",
                        },
                        data_received={"id": 9333363801},
                    ),
                },
                {
                    "notifier": "codecov-slack-app",
                    "title": "codecov-slack-app",
                    "result": NotificationResult(
                        notification_attempted=True,
                        notification_successful=True,
                        explanation="Successfully notified slack app",
                        data_sent={
                            "repository": "example-python",
                            "owner": "ThiagoCodecov",
                            "comparison": {
                                "url": "https://myexamplewebsite.io/gh/ThiagoCodecov/example-python/commit/11daa27b1b74fd181836a64106f936a16404089c",
                                "message": "no change",
                                "coverage": "0.00",
                                "notation": "",
                                "head_commit": {
                                    "commitid": "11daa27b1b74fd181836a64106f936a16404089c",
                                    "branch": "thiago/base-no-base",
                                    "message": "",
                                    "author": "rolabuhasna",
                                    "timestamp": "2019-02-01T17:59:47",
                                    "ci_passed": True,
                                    "totals": {
                                        "C": 0,
                                        "M": 0,
                                        "N": 0,
                                        "b": 0,
                                        "c": "85.00000",
                                        "d": 0,
                                        "diff": [
                                            1,
                                            2,
                                            1,
                                            1,
                                            0,
                                            "50.00000",
                                            0,
                                            0,
                                            0,
                                            0,
                                            0,
                                            0,
                                            0,
                                        ],
                                        "f": 3,
                                        "h": 17,
                                        "m": 3,
                                        "n": 20,
                                        "p": 0,
                                        "s": 1,
                                    },
                                    "pull": None,
                                },
                                "base_commit": {
                                    "commitid": "f0895290dc26668faeeb20ee5ccd4cc995925775",
                                    "branch": "master",
                                    "message": "",
                                    "author": "bateslouis",
                                    "timestamp": "2019-02-01T17:59:47",
                                    "ci_passed": True,
                                    "totals": {
                                        "C": 0,
                                        "M": 0,
                                        "N": 0,
                                        "b": 0,
                                        "c": "85.00000",
                                        "d": 0,
                                        "diff": [
                                            1,
                                            2,
                                            1,
                                            1,
                                            0,
                                            "50.00000",
                                            0,
                                            0,
                                            0,
                                            0,
                                            0,
                                            0,
                                            0,
                                        ],
                                        "f": 3,
                                        "h": 17,
                                        "m": 3,
                                        "n": 20,
                                        "p": 0,
                                        "s": 1,
                                    },
                                    "pull": None,
                                },
                                "head_totals_c": "85.00000",
                            },
                        },
                        data_received=None,
                    ),
                },
            ],
        }
        assert result == expected_result

    @patch("requests.post")
    def test_simple_call_status_and_notifiers(
        self,
        mock_post_request,
        dbsession,
        mocker,
        codecov_vcr,
        mock_storage,
        mock_configuration,
        is_not_first_pull,
    ):
        mock_post_request.return_value.status_code = 200
        mock_configuration.params["setup"]["codecov_dashboard_url"] = (
            "https://myexamplewebsite.io"
        )
        mocker.patch.object(NotifyTask, "app")
        repository = RepositoryFactory.create(
            owner__unencrypted_oauth_token=sample_token,
            owner__username="joseph-sentry",
            owner__service="github",
            owner__service_id="136376984",
            owner__email="joseph.sawaya@sentry.io",
            name="codecov-demo",
            image_token="abcdefghij",
        )
        dbsession.add(repository)
        dbsession.flush()
        head_commitid = "5601846871b8142ab0df1e0b8774756c658bcc7d"
        master_sha = "5b174c2b40d501a70c479e91025d5109b1ad5c1b"
        master_commit = CommitFactory.create(
            message="",
            pullid=None,
            branch="main",
            commitid=master_sha,
            repository=repository,
            author=repository.owner,
        )
        # create another pull so that we don't trigger the 1st time comment message
        dbsession.add(PullFactory.create(repository=repository, pullid=8))
        commit = CommitFactory.create(
            message="",
            pullid=9,
            branch="test",
            commitid=head_commitid,
            parent_commit_id=master_commit.commitid,
            repository=repository,
            author=repository.owner,
        )
        dbsession.add(commit)
        dbsession.add(master_commit)
        dbsession.flush()
        task = NotifyTask()
        with open("tasks/tests/samples/sample_chunks_1.txt") as f:
            content = f.read().encode()
            archive_hash = ArchiveService.get_archive_hash(commit.repository)
            chunks_url = f"v4/repos/{archive_hash}/commits/{commit.commitid}/chunks.txt"
            mock_storage.write_file("archive", chunks_url, content)
            master_chunks_url = (
                f"v4/repos/{archive_hash}/commits/{master_commit.commitid}/chunks.txt"
            )
            mock_storage.write_file("archive", master_chunks_url, content)
        result = task.run_impl_within_lock(
            dbsession,
            repoid=commit.repoid,
            commitid=commit.commitid,
            current_yaml={
                "comment": {
                    "layout": "reach, diff, flags, files, footer",
                    "behavior": "default",
                    "require_changes": False,
                    "require_base": False,
                    "require_head": True,
                },
                "coverage": {
                    "status": {"project": True, "patch": True, "changes": True},
                    "notify": {
                        "webhook": {
                            "default": {
                                "url": "https://6da6786648c8a8e5b8b09bc6562af8b4.m.pipedream.net"
                            }
                        },
                        "slack": {
                            "default": {
                                "url": "https://hooks.slack.com/services/testkylhk/test01hg7/testohfnij1e83uy4xt8sxml"
                            }
                        },
                    },
                },
            },
        )
        expected_author_dict = {
            "username": "joseph-sentry",
            "service_id": repository.owner.service_id,
            "email": repository.owner.email,
            "service": "github",
            "name": repository.owner.name,
        }
        expected_result = {
            "notified": True,
            "notifications": [
                {
                    "notifier": "WebhookNotifier",
                    "title": "default",
                    "result": NotificationResult(
                        notification_attempted=True,
                        notification_successful=True,
                        explanation=None,
                        data_sent={
                            "repo": {
                                "url": "https://myexamplewebsite.io/gh/joseph-sentry/codecov-demo",
                                "service_id": repository.service_id,
                                "name": "codecov-demo",
                                "private": True,
                            },
                            "head": {
                                "author": expected_author_dict,
                                "url": "https://myexamplewebsite.io/gh/joseph-sentry/codecov-demo/commit/5601846871b8142ab0df1e0b8774756c658bcc7d",
                                "timestamp": "2019-02-01T17:59:47",
                                "totals": {
                                    "files": 3,
                                    "lines": 20,
                                    "hits": 17,
                                    "misses": 3,
                                    "partials": 0,
                                    "coverage": "85.00000",
                                    "branches": 0,
                                    "methods": 0,
                                    "messages": 0,
                                    "sessions": 1,
                                    "complexity": 0,
                                    "complexity_total": 0,
                                    "diff": [
                                        1,
                                        2,
                                        1,
                                        1,
                                        0,
                                        "50.00000",
                                        0,
                                        0,
                                        0,
                                        0,
                                        0,
                                        0,
                                        0,
                                    ],
                                },
                                "commitid": head_commitid,
                                "service_url": f"https://github.com/joseph-sentry/codecov-demo/commit/{head_commitid}",
                                "branch": "test",
                                "message": "",
                            },
                            "base": {
                                "author": expected_author_dict,
                                "url": "https://myexamplewebsite.io/gh/joseph-sentry/codecov-demo/commit/5b174c2b40d501a70c479e91025d5109b1ad5c1b",
                                "timestamp": "2019-02-01T17:59:47",
                                "totals": {
                                    "files": 3,
                                    "lines": 20,
                                    "hits": 17,
                                    "misses": 3,
                                    "partials": 0,
                                    "coverage": "85.00000",
                                    "branches": 0,
                                    "methods": 0,
                                    "messages": 0,
                                    "sessions": 1,
                                    "complexity": 0,
                                    "complexity_total": 0,
                                    "diff": [
                                        1,
                                        2,
                                        1,
                                        1,
                                        0,
                                        "50.00000",
                                        0,
                                        0,
                                        0,
                                        0,
                                        0,
                                        0,
                                        0,
                                    ],
                                },
                                "commitid": "5b174c2b40d501a70c479e91025d5109b1ad5c1b",
                                "service_url": "https://github.com/joseph-sentry/codecov-demo/commit/5b174c2b40d501a70c479e91025d5109b1ad5c1b",
                                "branch": "main",
                                "message": "",
                            },
                            "compare": {
                                "url": "https://myexamplewebsite.io/gh/joseph-sentry/codecov-demo/pull/9",
                                "message": "no change",
                                "coverage": Decimal("0.00"),
                                "notation": "",
                            },
                            "owner": {
                                "username": "joseph-sentry",
                                "service_id": repository.owner.service_id,
                                "service": "github",
                            },
                            "pull": {
                                "head": {
                                    "commit": "5601846871b8142ab0df1e0b8774756c658bcc7d",
                                    "branch": "master",
                                },
                                "number": "9",
                                "base": {
                                    "commit": "5b174c2b40d501a70c479e91025d5109b1ad5c1b",
                                    "branch": "master",
                                },
                                "open": True,
                                "id": 9,
                                "merged": False,
                            },
                        },
                        data_received=None,
                    ),
                },
                {
                    "notifier": "SlackNotifier",
                    "title": "default",
<<<<<<< HEAD
                    "result": {
                        "notification_attempted": True,
                        "notification_successful": True,
                        "explanation": None,
                        "data_sent": {
                            "text": "Coverage for <https://myexamplewebsite.io/gh/joseph-sentry/codecov-demo/commit/5601846871b8142ab0df1e0b8774756c658bcc7d|joseph-sentry/codecov-demo> *no change* `<https://myexamplewebsite.io/gh/joseph-sentry/codecov-demo/pull/9|0.00%>` on `test` is `85.00000%` via `<https://myexamplewebsite.io/gh/joseph-sentry/codecov-demo/commit/5601846871b8142ab0df1e0b8774756c658bcc7d|5601846>`",
=======
                    "result": NotificationResult(
                        notification_attempted=True,
                        notification_successful=True,
                        explanation=None,
                        data_sent={
                            "text": f"Coverage for <https://myexamplewebsite.io/gh/joseph-sentry/codecov-demo/commit/5601846871b8142ab0df1e0b8774756c658bcc7d|joseph-sentry/codecov-demo> *no change* `<https://myexamplewebsite.io/gh/joseph-sentry/codecov-demo/pull/9|0.00%>` on `test` is `85.00000%` via `<https://myexamplewebsite.io/gh/joseph-sentry/codecov-demo/commit/5601846871b8142ab0df1e0b8774756c658bcc7d|5601846>`",
>>>>>>> 36fc900b
                            "author_name": "Codecov",
                            "author_link": "https://myexamplewebsite.io/gh/joseph-sentry/codecov-demo/commit/5601846871b8142ab0df1e0b8774756c658bcc7d",
                            "attachments": [],
                        },
                        data_received=None,
                    ),
                },
                {
                    "notifier": "status-project",
                    "title": "default",
                    "result": NotificationResult(
                        notification_attempted=False,
                        notification_successful=None,
                        explanation="already_done",
                        data_sent={
                            "title": "codecov/project",
                            "state": "success",
                            "message": f"85.00% (+0.00%) compared to {master_sha[:7]}",
                        },
                        data_received=None,
                    ),
                },
                {
                    "notifier": "status-patch",
                    "title": "default",
                    "result": NotificationResult(
                        notification_attempted=False,
                        notification_successful=None,
                        explanation="already_done",
                        data_sent={
                            "title": "codecov/patch",
                            "state": "success",
                            "message": f"Coverage not affected when comparing {master_sha[:7]}...{head_commitid[:7]}",
                        },
                        data_received=None,
                    ),
                },
                {
                    "notifier": "status-changes",
                    "title": "default",
                    "result": NotificationResult(
                        notification_attempted=True,
                        notification_successful=True,
                        explanation=None,
                        data_sent={
                            "title": "codecov/changes",
                            "state": "success",
                            "message": "No indirect coverage changes found",
                        },
                        data_received={"id": 24846000025},
                    ),
                },
                {
                    "notifier": "codecov-slack-app",
                    "title": "codecov-slack-app",
                    "result": NotificationResult(
                        notification_attempted=True,
                        notification_successful=True,
                        explanation="Successfully notified slack app",
                        data_sent={
                            "repository": "codecov-demo",
                            "owner": "joseph-sentry",
                            "comparison": {
                                "url": "https://myexamplewebsite.io/gh/joseph-sentry/codecov-demo/pull/9",
                                "message": "no change",
                                "coverage": "0.00",
                                "notation": "",
                                "head_commit": {
                                    "commitid": "5601846871b8142ab0df1e0b8774756c658bcc7d",
                                    "branch": "test",
                                    "message": "",
                                    "author": "joseph-sentry",
                                    "timestamp": "2019-02-01T17:59:47",
                                    "ci_passed": True,
                                    "totals": {
                                        "C": 0,
                                        "M": 0,
                                        "N": 0,
                                        "b": 0,
                                        "c": "85.00000",
                                        "d": 0,
                                        "diff": [
                                            1,
                                            2,
                                            1,
                                            1,
                                            0,
                                            "50.00000",
                                            0,
                                            0,
                                            0,
                                            0,
                                            0,
                                            0,
                                            0,
                                        ],
                                        "f": 3,
                                        "h": 17,
                                        "m": 3,
                                        "n": 20,
                                        "p": 0,
                                        "s": 1,
                                    },
                                    "pull": 9,
                                },
                                "base_commit": {
                                    "commitid": "5b174c2b40d501a70c479e91025d5109b1ad5c1b",
                                    "branch": "main",
                                    "message": "",
                                    "author": "joseph-sentry",
                                    "timestamp": "2019-02-01T17:59:47",
                                    "ci_passed": True,
                                    "totals": {
                                        "C": 0,
                                        "M": 0,
                                        "N": 0,
                                        "b": 0,
                                        "c": "85.00000",
                                        "d": 0,
                                        "diff": [
                                            1,
                                            2,
                                            1,
                                            1,
                                            0,
                                            "50.00000",
                                            0,
                                            0,
                                            0,
                                            0,
                                            0,
                                            0,
                                            0,
                                        ],
                                        "f": 3,
                                        "h": 17,
                                        "m": 3,
                                        "n": 20,
                                        "p": 0,
                                        "s": 1,
                                    },
                                    "pull": None,
                                },
                                "head_totals_c": "85.00000",
                            },
                        },
                        data_received=None,
                    ),
                },
                {
                    "notifier": "comment",
                    "title": "comment",
                    "result": NotificationResult(
                        notification_attempted=True,
                        notification_successful=True,
                        explanation=None,
                        data_sent={
                            "message": [
                                "## [Codecov](https://myexamplewebsite.io/gh/joseph-sentry/codecov-demo/pull/9?dropdown=coverage&src=pr&el=h1) Report",
                                "All modified and coverable lines are covered by tests :white_check_mark:",
                                "> Project coverage is 85.00%. Comparing base [(`5b174c2`)](https://myexamplewebsite.io/gh/joseph-sentry/codecov-demo/commit/5b174c2b40d501a70c479e91025d5109b1ad5c1b?dropdown=coverage&el=desc) to head [(`5601846`)](https://myexamplewebsite.io/gh/joseph-sentry/codecov-demo/commit/5601846871b8142ab0df1e0b8774756c658bcc7d?dropdown=coverage&el=desc).",
                                "> Report is 2 commits behind head on main.",
                                "",
                                ":exclamation: Your organization needs to install the [Codecov GitHub app](https://github.com/apps/codecov/installations/select_target) to enable full functionality.",
                                "",
                                "[![Impacted file tree graph](https://myexamplewebsite.io/gh/joseph-sentry/codecov-demo/pull/9/graphs/tree.svg?width=650&height=150&src=pr&token=abcdefghij)](https://myexamplewebsite.io/gh/joseph-sentry/codecov-demo/pull/9?src=pr&el=tree)",
                                "",
                                "```diff",
                                "@@           Coverage Diff           @@",
                                "##             main       #9   +/-   ##",
                                "=======================================",
                                "  Coverage   85.00%   85.00%           ",
                                "=======================================",
                                "  Files           3        3           ",
                                "  Lines          20       20           ",
                                "=======================================",
                                "  Hits           17       17           ",
                                "  Misses          3        3           ",
                                "```",
                                "",
                                "| [Flag](https://myexamplewebsite.io/gh/joseph-sentry/codecov-demo/pull/9/flags?src=pr&el=flags) | Coverage Δ | |",
                                "|---|---|---|",
                                "| [unit](https://myexamplewebsite.io/gh/joseph-sentry/codecov-demo/pull/9/flags?src=pr&el=flag) | `85.00% <ø> (ø)` | |",
                                "",
                                "Flags with carried forward coverage won't be shown. [Click here](https://docs.codecov.io/docs/carryforward-flags#carryforward-flags-in-the-pull-request-comment) to find out more."
                                "",
                                "",
                                "",
                                "------",
                                "",
                                "[Continue to review full report in Codecov by Sentry](https://myexamplewebsite.io/gh/joseph-sentry/codecov-demo/pull/9?dropdown=coverage&src=pr&el=continue).",
                                "> **Legend** - [Click here to learn more](https://docs.codecov.io/docs/codecov-delta)",
                                "> `Δ = absolute <relative> (impact)`, `ø = not affected`, `? = missing data`",
                                "> Powered by [Codecov](https://myexamplewebsite.io/gh/joseph-sentry/codecov-demo/pull/9?dropdown=coverage&src=pr&el=footer). Last update [5b174c2...5601846](https://myexamplewebsite.io/gh/joseph-sentry/codecov-demo/pull/9?dropdown=coverage&src=pr&el=lastupdated). Read the [comment docs](https://docs.codecov.io/docs/pull-request-comments).",
                                "",
                            ],
                            "commentid": None,
                            "pullid": 9,
                        },
                        data_received={"id": 1699669573},
                    ),
                },
            ],
        }

        pull = dbsession.query(Pull).filter_by(pullid=9, repoid=commit.repoid).first()
        assert pull.commentid == "1699669573"

        assert len(result["notifications"]) == len(expected_result["notifications"])
        for expected, actual in zip(
            sorted(result["notifications"], key=lambda x: x["notifier"]),
            sorted(expected_result["notifications"], key=lambda x: x["notifier"]),
        ):
            assert (
                expected["result"].notification_attempted
                == actual["result"].notification_attempted
            )
            assert (
                expected["result"].notification_successful
                == actual["result"].notification_successful
            )
            assert expected["result"].explanation == actual["result"].explanation
            assert expected["result"].data_sent.get("message") == actual[
                "result"
            ].data_sent.get("message")
            assert expected["result"].data_sent == actual["result"].data_sent
            assert expected["result"].data_received == actual["result"].data_received
            assert expected["result"] == actual["result"]
            assert expected == actual
        assert sorted(result["notifications"], key=lambda x: x["notifier"]) == sorted(
            expected_result["notifications"], key=lambda x: x["notifier"]
        )
        assert result == expected_result

    def test_notifier_call_no_head_commit_report(
        self, dbsession, mocker, codecov_vcr, mock_storage, mock_configuration
    ):
        mock_configuration.params["setup"]["codecov_dashboard_url"] = (
            "https://codecov.io"
        )
        mocked_app = mocker.patch.object(NotifyTask, "app")
        repository = RepositoryFactory.create(
            owner__unencrypted_oauth_token=sample_token,
            owner__username="ThiagoCodecov",
            owner__service="github",
            owner__service_id="44376991",
            name="example-python",
        )
        dbsession.add(repository)
        dbsession.flush()
        master_commit = CommitFactory.create(
            message="",
            pullid=None,
            branch="master",
            commitid="17a71a9a2f5335ed4d00496c7bbc6405f547a527",
            repository=repository,
        )
        commit = CommitFactory.create(
            message="",
            pullid=None,
            branch="test-branch-1",
            commitid="649eaaf2924e92dc7fd8d370ddb857033231e67a",
            repository=repository,
            _report_json=None,
        )
        dbsession.add(commit)
        dbsession.add(master_commit)
        dbsession.flush()
        task = NotifyTask()
        with open("tasks/tests/samples/sample_chunks_1.txt") as f:
            content = f.read().encode()
            archive_hash = ArchiveService.get_archive_hash(commit.repository)
            master_chunks_url = (
                f"v4/repos/{archive_hash}/commits/{master_commit.commitid}/chunks.txt"
            )
            mock_storage.write_file("archive", master_chunks_url, content)
        result = task.run_impl_within_lock(
            dbsession,
            repoid=commit.repoid,
            commitid=commit.commitid,
            current_yaml={"coverage": {"status": {"project": True}}},
        )
        expected_result = {
            "notified": False,
            "notifications": None,
            "reason": "no_head_report",
        }
        assert result == expected_result<|MERGE_RESOLUTION|>--- conflicted
+++ resolved
@@ -998,21 +998,12 @@
                 {
                     "notifier": "SlackNotifier",
                     "title": "default",
-<<<<<<< HEAD
-                    "result": {
-                        "notification_attempted": True,
-                        "notification_successful": True,
-                        "explanation": None,
-                        "data_sent": {
-                            "text": "Coverage for <https://myexamplewebsite.io/gh/joseph-sentry/codecov-demo/commit/5601846871b8142ab0df1e0b8774756c658bcc7d|joseph-sentry/codecov-demo> *no change* `<https://myexamplewebsite.io/gh/joseph-sentry/codecov-demo/pull/9|0.00%>` on `test` is `85.00000%` via `<https://myexamplewebsite.io/gh/joseph-sentry/codecov-demo/commit/5601846871b8142ab0df1e0b8774756c658bcc7d|5601846>`",
-=======
                     "result": NotificationResult(
                         notification_attempted=True,
                         notification_successful=True,
                         explanation=None,
                         data_sent={
                             "text": f"Coverage for <https://myexamplewebsite.io/gh/joseph-sentry/codecov-demo/commit/5601846871b8142ab0df1e0b8774756c658bcc7d|joseph-sentry/codecov-demo> *no change* `<https://myexamplewebsite.io/gh/joseph-sentry/codecov-demo/pull/9|0.00%>` on `test` is `85.00000%` via `<https://myexamplewebsite.io/gh/joseph-sentry/codecov-demo/commit/5601846871b8142ab0df1e0b8774756c658bcc7d|5601846>`",
->>>>>>> 36fc900b
                             "author_name": "Codecov",
                             "author_link": "https://myexamplewebsite.io/gh/joseph-sentry/codecov-demo/commit/5601846871b8142ab0df1e0b8774756c658bcc7d",
                             "attachments": [],

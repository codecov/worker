--- conflicted
+++ resolved
@@ -856,14 +856,6 @@
         assert repos[0].service_id == public_repo_service_id
         assert repos[0].ownerid == user.ownerid
 
-<<<<<<< HEAD
-    @pytest.mark.asyncio
-=======
-        mocked_app.tasks[sync_repo_languages_task_name].apply_async.assert_any_call(
-            kwargs={"repoid": repos[0].repoid, "manual_trigger": False}
-        )
-
->>>>>>> 355325bb
     @pytest.mark.parametrize("use_generator", [False])
     @respx.mock
     @reuse_cassette(

--- conflicted
+++ resolved
@@ -12,14 +12,10 @@
 from database.tests.factories import CommitFactory, UploadFactory
 from database.tests.factories.reports import FlakeFactory
 from services.test_results import generate_flags_hash, generate_test_id
-<<<<<<< HEAD
 from tasks.test_results_processor import (
     ParserError,
     TestResultsProcessorTask,
 )
-=======
-from tasks.test_results_processor import ParserError, TestResultsProcessorTask
->>>>>>> 03c73da4
 
 here = Path(__file__)
 

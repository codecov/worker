--- conflicted
+++ resolved
@@ -527,18 +527,9 @@
 
         test_flag_bridges = dbsession.query(TestFlagBridge).all()
 
-<<<<<<< HEAD
-        assert [bridge.test_id for bridge in test_flag_bridges] == [
-            tests[0].id,
-            tests[1].id,
-            tests[2].id,
-            tests[3].id,
-        ]
-=======
         assert set(bridge.test_id for bridge in test_flag_bridges) == set(
             instance.test_id for instance in test_instances
         )
->>>>>>> d2a2115e
         for bridge in test_flag_bridges:
             assert bridge.flag == repo_flag
 

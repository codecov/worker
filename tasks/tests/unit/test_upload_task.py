import json
from pathlib import Path
from asyncio import Future
from datetime import datetime

import pytest
from torngit.exceptions import TorngitClientError, TorngitRepoNotFoundError

from tasks.upload import UploadTask
from tasks.upload_processor import upload_processor_task
from tasks.upload_finisher import upload_finisher_task
<<<<<<< HEAD
from database.tests.factories import CommitFactory, OwnerFactory, RepositoryFactory
=======
from database.tests.factories import CommitFactory, RepositoryFactory
>>>>>>> a5496196
from helpers.exceptions import RepositoryWithoutValidBotError
from services.archive import ArchiveService

here = Path(__file__)


@pytest.mark.integration
class TestUploadTaskIntegration(object):

    @pytest.mark.asyncio
    async def test_upload_task_call(self, mocker, mock_configuration, dbsession, codecov_vcr, mock_storage, mock_redis):
        mocked_1 = mocker.patch('tasks.upload.chain')
        url = 'v4/raw/2019-05-22/C3C4715CA57C910D11D5EB899FC86A7E/4c4e4654ac25037ae869caeb3619d485970b6304/a84d445c-9c1e-434f-8275-f18f1f320f81.txt'
        redis_queue = [
            {
                'url': url
            }
        ]
        jsonified_redis_queue = [json.dumps(x) for x in redis_queue]
        mocked_3 = mocker.patch.object(UploadTask, 'app')
        mocked_3.send_task.return_value = True
        mock_redis.exists.side_effect = [True, False]
        mock_redis.lpop.side_effect = jsonified_redis_queue

        commit = CommitFactory.create(
            message='',
            commitid='abf6d4df662c47e32460020ab14abf9303581429',
            repository__owner__unencrypted_oauth_token='testlln8sdeec57lz83oe3l8y9qq4lhqat2f1kzm',
            repository__owner__username='ThiagoCodecov',
            repository__yaml={'codecov': {'max_report_age': '1y ago'}},  # Sorry, this is a timebomb now
        )
        dbsession.add(commit)
        dbsession.flush()
        result = await UploadTask().run_async(dbsession, commit.repoid, commit.commitid)
        expected_result = {'was_setup': False, 'was_updated': True}
        assert expected_result == result
        assert commit.message == 'dsidsahdsahdsa'
        assert commit.parent_commit_id is None
        t1 = upload_processor_task.signature(
            args=({},),
            kwargs=dict(
                repoid=commit.repoid,
                commitid='abf6d4df662c47e32460020ab14abf9303581429',
                commit_yaml={'codecov': {'max_report_age': '1y ago'}},
                arguments_list=redis_queue
            )
        )
        t2 = upload_finisher_task.signature(
            kwargs=dict(
                repoid=commit.repoid,
                commitid='abf6d4df662c47e32460020ab14abf9303581429',
                commit_yaml={'codecov': {'max_report_age': '1y ago'}}
            )
        )
        mocked_1.assert_called_with(t1, t2)
        mock_redis.lpop.assert_called_with('testuploads/%s/%s' % (commit.repoid, commit.commitid))
        mock_redis.exists.assert_called_with('testuploads/%s/%s' % (commit.repoid, commit.commitid))
        mock_redis.lock.assert_called_with(
            f"upload_lock_{commit.repoid}_{commit.commitid}", blocking_timeout=30, timeout=300
        )

    @pytest.mark.asyncio
    async def test_upload_task_call_multiple_processors(self, mocker, mock_configuration, dbsession, codecov_vcr, mock_storage, mock_redis):
        mocked_1 = mocker.patch('tasks.upload.chain')
        redis_queue = [
            {
                'part': 'part1'
            },
            {
                'part': 'part2'
            },
            {
                'part': 'part3'
            },
            {
                'part': 'part4'
            },
            {
                'part': 'part5'
            },
            {
                'part': 'part6'
            },
            {
                'part': 'part7'
            },
            {
                'part': 'part8'
            },
        ]
        jsonified_redis_queue = [json.dumps(x) for x in redis_queue]
        mocked_3 = mocker.patch.object(UploadTask, 'app')
        mocked_3.send_task.return_value = True
        mock_redis.exists.side_effect = [True] * 8 + [False]
        mock_redis.lpop.side_effect = jsonified_redis_queue

        commit = CommitFactory.create(
            message='',
            commitid='abf6d4df662c47e32460020ab14abf9303581429',
            repository__owner__unencrypted_oauth_token='testlln8sdeec57lz83oe3l8y9qq4lhqat2f1kzm',
            repository__owner__username='ThiagoCodecov',
            repository__yaml={'codecov': {'max_report_age': '1y ago'}},  # Sorry, this is a timebomb now
        )
        dbsession.add(commit)
        dbsession.flush()
        result = await UploadTask().run_async(dbsession, commit.repoid, commit.commitid)
        expected_result = {'was_setup': False, 'was_updated': True}
        assert expected_result == result
        assert commit.message == 'dsidsahdsahdsa'
        assert commit.parent_commit_id is None
        t1 = upload_processor_task.signature(
            args=({},),
            kwargs=dict(
                repoid=commit.repoid,
                commitid='abf6d4df662c47e32460020ab14abf9303581429',
                commit_yaml={'codecov': {'max_report_age': '1y ago'}},
                arguments_list=redis_queue[0:3]
            )
        )
        t2 = upload_processor_task.signature(
            args=(),
            kwargs=dict(
                repoid=commit.repoid,
                commitid='abf6d4df662c47e32460020ab14abf9303581429',
                commit_yaml={'codecov': {'max_report_age': '1y ago'}},
                arguments_list=redis_queue[3:6]
            )
        )
        t3 = upload_processor_task.signature(
            args=(),
            kwargs=dict(
                repoid=commit.repoid,
                commitid='abf6d4df662c47e32460020ab14abf9303581429',
                commit_yaml={'codecov': {'max_report_age': '1y ago'}},
                arguments_list=redis_queue[6:]
            )
        )
        t_final = upload_finisher_task.signature(
            kwargs=dict(
                repoid=commit.repoid,
                commitid='abf6d4df662c47e32460020ab14abf9303581429',
                commit_yaml={'codecov': {'max_report_age': '1y ago'}}
            )
        )
        mocked_1.assert_called_with(t1, t2, t3, t_final)
        mock_redis.lpop.assert_called_with('testuploads/%s/%s' % (commit.repoid, commit.commitid))
        mock_redis.exists.assert_called_with('testuploads/%s/%s' % (commit.repoid, commit.commitid))
        # mocked_3.send_task.assert_called_with(
        #     'app.tasks.notify.Notify',
        #     args=None,
        #     kwargs={'repoid': commit.repository.repoid, 'commitid': commit.commitid}
        # )
        # mock_redis.assert_called_with(None)
        mock_redis.lock.assert_called_with(
            f"upload_lock_{commit.repoid}_{commit.commitid}", blocking_timeout=30, timeout=300
        )

    @pytest.mark.asyncio
    async def test_upload_task_proper_parent(self, mocker, mock_configuration, dbsession, codecov_vcr, mock_storage, mock_redis):
        mocked_1 = mocker.patch('tasks.upload.chain')
        mocked_3 = mocker.patch.object(UploadTask, 'app')
        mocked_3.send_task.return_value = True
        mock_redis.exists.side_effect = [False]
        repository = RepositoryFactory.create(
            owner__unencrypted_oauth_token='testfwdxf9xgj2psfxcs6o1uar788t5ncva1rq88',
            owner__username='ThiagoCodecov',
            yaml={'codecov': {'max_report_age': '1y ago'}},  # Sorry, this is a timebomb now
        )

        owner = OwnerFactory.create(
            service='github',
            username='ThiagoCodecov',
            unencrypted_oauth_token='testlln8sdeec57lz83oe3l8y9qq4lhqat2f1kzm'
        )
        dbsession.add(owner)

        repo = RepositoryFactory.create(
            owner=owner,
            yaml={'codecov': {'max_report_age': '1y ago'}},  # Sorry, this is a timebomb now
        )
        dbsession.add(repo)

        parent_commit = CommitFactory.create(
            message='',
            commitid='c5b67303452bbff57cc1f49984339cde39eb1db5',
<<<<<<< HEAD
            repository=repo
=======
            repository=repository
>>>>>>> a5496196
        )

        commit = CommitFactory.create(
            message='',
            commitid='abf6d4df662c47e32460020ab14abf9303581429',
<<<<<<< HEAD
            repository=repo
=======
            repository=repository
>>>>>>> a5496196
        )
        dbsession.add(parent_commit)
        dbsession.add(commit)
        dbsession.flush()
        result = await UploadTask().run_async(dbsession, commit.repoid, commit.commitid)
        expected_result = {'was_setup': False, 'was_updated': True}
        assert expected_result == result
        assert commit.message == 'dsidsahdsahdsa'
        assert commit.parent_commit_id == 'c5b67303452bbff57cc1f49984339cde39eb1db5'
        assert not mocked_1.called
        assert not mock_redis.lpop.called
        mock_redis.exists.assert_called_with('testuploads/%s/%s' % (commit.repoid, commit.commitid))
        mock_redis.lock.assert_called_with(
            f"upload_lock_{commit.repoid}_{commit.commitid}", blocking_timeout=30, timeout=300
        )

    @pytest.mark.asyncio
    async def test_upload_task_no_bot(self, mocker, mock_configuration, dbsession, mock_redis):
        mocked_1 = mocker.patch.object(UploadTask, 'schedule_task')
        mocked_3 = mocker.patch.object(UploadTask, 'app')
        mocked_3.send_task.return_value = True
        mocked_fetch_yaml = mocker.patch.object(UploadTask, 'fetch_commit_yaml_and_possibly_store')
        redis_queue = [
            {
                'part': 'part1'
            },
            {
                'part': 'part2'
            }
        ]
        jsonified_redis_queue = [json.dumps(x) for x in redis_queue]
        mock_redis.exists.side_effect = [True] * 2 + [False]
        mock_redis.lpop.side_effect = jsonified_redis_queue
        mock_get_repo_service = mocker.patch('tasks.upload.get_repo_provider_service')
        mock_get_repo_service.side_effect = RepositoryWithoutValidBotError()
        commit = CommitFactory.create(
            message='',
            parent_commit_id=None,
            commitid='abf6d4df662c47e32460020ab14abf9303581429',
            repository__owner__unencrypted_oauth_token='testlln8sdeec57lz83oe3l8y9qq4lhqat2f1kzm',
            repository__owner__username='ThiagoCodecov',
            repository__yaml={'codecov': {'max_report_age': '764y ago'}},  # Sorry, this is a timebomb now
        )
        dbsession.add(commit)
        dbsession.flush()
        result = await UploadTask().run_async(dbsession, commit.repoid, commit.commitid)
        expected_result = {'was_setup': False, 'was_updated': False}
        assert expected_result == result
        assert commit.message == ''
        assert commit.parent_commit_id is None
        mocked_1.assert_called_with(
            commit, {'codecov': {'max_report_age': '764y ago'}}, redis_queue
        )
        assert not mocked_fetch_yaml.called
        mock_redis.exists.assert_called_with('testuploads/%s/%s' % (commit.repoid, commit.commitid))
        mock_redis.lock.assert_called_with(
            f"upload_lock_{commit.repoid}_{commit.commitid}", blocking_timeout=30, timeout=300
        )

    @pytest.mark.asyncio
    async def test_upload_task_bot_no_permissions(self, mocker, mock_configuration, dbsession, mock_redis):
        mocked_1 = mocker.patch.object(UploadTask, 'schedule_task')
        mocked_3 = mocker.patch.object(UploadTask, 'app')
        mocked_3.send_task.return_value = True
        mocked_fetch_yaml = mocker.patch.object(UploadTask, 'fetch_commit_yaml_and_possibly_store')
        redis_queue = [
            {
                'part': 'part1'
            },
            {
                'part': 'part2'
            }
        ]
        jsonified_redis_queue = [json.dumps(x) for x in redis_queue]
        mock_redis.exists.side_effect = [True] * 2 + [False]
        mock_redis.lpop.side_effect = jsonified_redis_queue
        mock_get_repo_service = mocker.patch('tasks.upload.get_repo_provider_service')
        mock_get_repo_service.side_effect = TorngitRepoNotFoundError('fake_response', 'message')
        commit = CommitFactory.create(
            message='',
            parent_commit_id=None,
            repository__owner__unencrypted_oauth_token='testlln8sdeec57lz83oe3l8y9qq4lhqat2f1kzm',
            repository__owner__username='ThiagoCodecov',
            repository__yaml={'codecov': {'max_report_age': '764y ago'}},  # Sorry, this is a timebomb now
        )
        dbsession.add(commit)
        dbsession.flush()
        result = await UploadTask().run_async(dbsession, commit.repoid, commit.commitid)
        expected_result = {'was_setup': False, 'was_updated': False}
        assert expected_result == result
        assert commit.message == ''
        assert commit.parent_commit_id is None
        mocked_1.assert_called_with(
            commit, {'codecov': {'max_report_age': '764y ago'}}, redis_queue
        )
        assert not mocked_fetch_yaml.called
        mock_redis.exists.assert_called_with('testuploads/%s/%s' % (commit.repoid, commit.commitid))
        mock_redis.lock.assert_called_with(
            f"upload_lock_{commit.repoid}_{commit.commitid}", blocking_timeout=30, timeout=300
        )

    @pytest.mark.asyncio
    async def test_upload_task_bot_unauthorized(self, mocker, mock_configuration, dbsession, mock_redis, mock_repo_provider):
        mocked_schedule_task = mocker.patch.object(UploadTask, 'schedule_task')
        mock_app = mocker.patch.object(UploadTask, 'app')
        mock_app.send_task.return_value = True
        redis_queue = [
            {
                'part': 'part1'
            },
            {
                'part': 'part2'
            }
        ]
        jsonified_redis_queue = [json.dumps(x) for x in redis_queue]
        mock_redis.exists.side_effect = [True] * 2 + [False]
        mock_redis.lpop.side_effect = jsonified_redis_queue
        f = Future()
        f.set_exception(TorngitClientError(401, 'response', 'message'))
        mock_repo_provider.get_commit.return_value = f
        mock_repo_provider.list_top_level_files.return_value = f
        commit = CommitFactory.create(
            message='',
            parent_commit_id=None,
            repository__owner__unencrypted_oauth_token='testlln8sdeec57lz83oe3l8y9qq4lhqat2f1kzm',
            repository__owner__username='ThiagoCodecov',
            repository__yaml={'codecov': {'max_report_age': '764y ago'}}
        )
        dbsession.add(commit)
        dbsession.flush()
        result = await UploadTask().run_async_within_lock(
            dbsession, mock_redis, commit.repoid, commit.commitid
        )
        assert {'was_setup': False, 'was_updated': False} == result
        assert commit.message == ''
        assert commit.parent_commit_id is None
        mocked_schedule_task.assert_called_with(
            commit, {'codecov': {'max_report_age': '764y ago'}}, redis_queue
        )
        mock_redis.exists.assert_called_with('testuploads/%s/%s' % (commit.repoid, commit.commitid))


class TestUploadTaskUnit(object):

    def test_normalize_upload_arguments_no_changes(self, dbsession, mock_redis, mock_storage):
        mock_redis.get.return_value = b"Some weird value"
        commit = CommitFactory.create()
        dbsession.add(commit)
        dbsession.flush()
        reportid = '5fbeee8b-5a41-4925-b59d-470b9d171235'
        arguments_with_redis_key = {
            'reportid': reportid,
            'random': 'argument'
        }
        result = UploadTask().normalize_upload_arguments(commit, arguments_with_redis_key, mock_redis)
        expected_result = {
            'reportid': '5fbeee8b-5a41-4925-b59d-470b9d171235',
            'random': 'argument'
        }
        assert expected_result == result

    def test_normalize_upload_arguments(self, dbsession, mock_redis, mock_storage, mocker):
        mocked_now = mocker.patch.object(ArchiveService, 'get_now')
        mocked_now.return_value = datetime(2019, 12, 3)
        mock_redis.get.return_value = b"Some weird value"
        commit = CommitFactory.create()
        dbsession.add(commit)
        dbsession.flush()
        repo_hash = ArchiveService.get_archive_hash(commit.repository)
        reportid = '5fbeee8b-5a41-4925-b59d-470b9d171235'
        arguments_with_redis_key = {
            'redis_key': 'commit_chunks.something',
            'reportid': reportid,
            'random': 'argument'
        }
        result = UploadTask().normalize_upload_arguments(commit, arguments_with_redis_key, mock_redis)
        expected_result = {
            'url': f'v4/raw/2019-12-03/{repo_hash}/{commit.commitid}/{reportid}.txt',
            'reportid': '5fbeee8b-5a41-4925-b59d-470b9d171235',
            'random': 'argument'
        }
        assert expected_result == result
        mock_redis.get.assert_called_with('commit_chunks.something')
        mock_storage.write_file.assert_called_with(
            'archive',
            f'v4/raw/2019-12-03/{repo_hash}/{commit.commitid}/{reportid}.txt',
            'Some weird value',
            gzipped=False,
            reduced_redundancy=False
        )

    def test_schedule_task_with_no_tasks(self, dbsession):
        commit = CommitFactory.create()
        commit_yaml = {}
        argument_list = []
        dbsession.add(commit)
        dbsession.flush()
        result = UploadTask().schedule_task(commit, commit_yaml, argument_list)
        assert result is None

    def test_schedule_task_with_one_task(self, dbsession, mocker):
        mocked_chain = mocker.patch('tasks.upload.chain')
        commit = CommitFactory.create()
        commit_yaml = {'codecov': {'max_report_age': '100y ago'}}
        argument_dict = {'argument_dict': 1}
        argument_list = [argument_dict]
        dbsession.add(commit)
        dbsession.flush()
        result = UploadTask().schedule_task(commit, commit_yaml, argument_list)
        assert result == mocked_chain.return_value.apply_async.return_value
        t1 = upload_processor_task.signature(
            args=({},),
            kwargs=dict(
                repoid=commit.repoid,
                commitid=commit.commitid,
                commit_yaml=commit_yaml,
                arguments_list=argument_list
            )
        )
        t2 = upload_finisher_task.signature(
            kwargs=dict(
                repoid=commit.repoid,
                commitid=commit.commitid,
                commit_yaml=commit_yaml
            )
        )
        mocked_chain.assert_called_with(t1, t2)

    @pytest.mark.asyncio
    async def test_fetch_commit_yaml_and_possibly_store_only_commit_yaml(self, dbsession, mocker):
        commit = CommitFactory.create()
        list_top_level_files_result = Future()
        get_source_result = Future()
        repository_service = mocker.MagicMock(
            list_top_level_files=mocker.MagicMock(
                return_value=list_top_level_files_result
            ),
            get_source=mocker.MagicMock(
                return_value=get_source_result
            ),
        )
        get_source_result.set_result({
            'content': "\n".join([
                "codecov:",
                "  notify:",
                "    require_ci_to_pass: yes",
            ])
        })
        list_top_level_files_result.set_result([
            {'name': '.gitignore', 'path': '.gitignore', 'type': 'file'},
            {'name': '.travis.yml', 'path': '.travis.yml', 'type': 'file'},
            {'name': 'README.rst', 'path': 'README.rst', 'type': 'file'},
            {'name': 'awesome', 'path': 'awesome', 'type': 'folder'},
            {'name': 'codecov', 'path': 'codecov', 'type': 'file'},
            {'name': 'codecov.yaml', 'path': 'codecov.yaml', 'type': 'file'},
            {'name': 'tests', 'path': 'tests', 'type': 'folder'}
        ])
        result = await UploadTask().fetch_commit_yaml_and_possibly_store(commit, repository_service)
        expected_result = {'codecov': {'notify': {}, 'require_ci_to_pass': True}}
        assert result == expected_result
        repository_service.get_source.assert_called_with('codecov.yaml', commit.commitid)
        repository_service.list_top_level_files.assert_called_with(commit.commitid)

    @pytest.mark.asyncio
    async def test_fetch_commit_yaml_and_possibly_store_commit_yaml_and_base_yaml(
            self, dbsession, mock_configuration, mocker):
        mock_configuration.set_params(
            {
                'site': {
                    'sample': True
                }
            }
        )
        commit = CommitFactory.create()
        list_top_level_files_result = Future()
        get_source_result = Future()
        repository_service = mocker.MagicMock(
            list_top_level_files=mocker.MagicMock(
                return_value=list_top_level_files_result
            ),
            get_source=mocker.MagicMock(
                return_value=get_source_result
            ),
        )
        get_source_result.set_result({
            'content': "\n".join([
                "codecov:",
                "  notify:",
                "    require_ci_to_pass: yes",
            ])
        })
        list_top_level_files_result.set_result([
            {'name': '.travis.yml', 'path': '.travis.yml', 'type': 'file'},
            {'name': 'awesome', 'path': 'awesome', 'type': 'folder'},
            {'name': '.codecov.yaml', 'path': '.codecov.yaml', 'type': 'file'},
        ])
        result = await UploadTask().fetch_commit_yaml_and_possibly_store(commit, repository_service)
        expected_result = {
            'codecov': {'notify': {}, 'require_ci_to_pass': True},
            'sample': True
        }
        assert result == expected_result
        repository_service.get_source.assert_called_with('.codecov.yaml', commit.commitid)
        repository_service.list_top_level_files.assert_called_with(commit.commitid)

    @pytest.mark.asyncio
    async def test_fetch_commit_yaml_and_possibly_store_commit_yaml_and_repo_yaml(
            self, dbsession, mock_configuration, mocker):
        mock_configuration.set_params(
            {
                'site': {
                    'sample': True
                }
            }
        )
        commit = CommitFactory.create(
            repository__yaml={'codecov': {'max_report_age': '1y ago'}},
            repository__branch="supeduperbranch",
            branch="supeduperbranch"
        )
        list_top_level_files_result = Future()
        get_source_result = Future()
        repository_service = mocker.MagicMock(
            list_top_level_files=mocker.MagicMock(
                return_value=list_top_level_files_result
            ),
            get_source=mocker.MagicMock(
                return_value=get_source_result
            ),
        )
        get_source_result.set_result({
            'content': "\n".join([
                "codecov:",
                "  notify:",
                "    require_ci_to_pass: yes",
            ])
        })
        list_top_level_files_result.set_result([
            {'name': '.gitignore', 'path': '.gitignore', 'type': 'file'},
            {'name': '.codecov.yaml', 'path': '.codecov.yaml', 'type': 'file'},
            {'name': 'tests', 'path': 'tests', 'type': 'folder'}
        ])
        result = await UploadTask().fetch_commit_yaml_and_possibly_store(commit, repository_service)
        expected_result = {
            'codecov': {'notify': {}, 'require_ci_to_pass': True},
            'sample': True
        }
        assert result == expected_result
        assert commit.repository.yaml == {'codecov': {'notify': {}, 'require_ci_to_pass': True}}
        repository_service.get_source.assert_called_with('.codecov.yaml', commit.commitid)
        repository_service.list_top_level_files.assert_called_with(commit.commitid)

    @pytest.mark.asyncio
    async def test_fetch_commit_yaml_and_possibly_store_commit_yaml_no_commit_yaml(
            self, dbsession, mock_configuration, mocker):
        mock_configuration.set_params(
            {
                'site': {
                    'sample': True
                }
            }
        )
        commit = CommitFactory.create(
            repository__owner__yaml={'coverage': {'precision': 2}},
            repository__yaml={'codecov': {'max_report_age': '1y ago'}},
            repository__branch="supeduperbranch",
            branch="supeduperbranch"
        )
        list_top_level_files_result = Future()
        repository_service = mocker.MagicMock(
            list_top_level_files=mocker.MagicMock(
                return_value=list_top_level_files_result
            )
        )
        list_top_level_files_result.set_exception(
            TorngitClientError(404, 'fake_response', 'message')
        )
        result = await UploadTask().fetch_commit_yaml_and_possibly_store(commit, repository_service)
        expected_result = {
            'coverage': {'precision': 2},
            'codecov': {'max_report_age': '1y ago'},
            'sample': True
        }
        assert result == expected_result
        assert commit.repository.yaml == {'codecov': {'max_report_age': '1y ago'}}

    @pytest.mark.asyncio
    async def test_fetch_commit_yaml_and_possibly_store_commit_yaml_invalid_commit_yaml(
            self, dbsession, mock_configuration, mocker):
        mock_configuration.set_params(
            {
                'site': {
                    'sample': True
                }
            }
        )
        commit = CommitFactory.create(
            repository__owner__yaml={'coverage': {'precision': 2}},
            repository__yaml={'codecov': {'max_report_age': '1y ago'}},
            repository__branch="supeduperbranch",
            branch="supeduperbranch"
        )
        list_top_level_files_result = Future()
        get_source_result = Future()
        repository_service = mocker.MagicMock(
            list_top_level_files=mocker.MagicMock(
                return_value=list_top_level_files_result
            ),
            get_source=mocker.MagicMock(
                return_value=get_source_result
            ),
        )
        get_source_result.set_result({
            'content': "\n".join([
                "bad_key:",
                "  notify:",
                "    require_ci_to_pass: yes",
            ])
        })
        list_top_level_files_result.set_result([
            {'name': '.gitignore', 'path': '.gitignore', 'type': 'file'},
            {'name': '.codecov.yaml', 'path': '.codecov.yaml', 'type': 'file'},
            {'name': 'tests', 'path': 'tests', 'type': 'folder'}
        ])
        result = await UploadTask().fetch_commit_yaml_and_possibly_store(commit, repository_service)
        expected_result = {
            'coverage': {'precision': 2},
            'codecov': {'max_report_age': '1y ago'},
            'sample': True
        }
        assert result == expected_result
        assert commit.repository.yaml == {'codecov': {'max_report_age': '1y ago'}}<|MERGE_RESOLUTION|>--- conflicted
+++ resolved
@@ -9,11 +9,7 @@
 from tasks.upload import UploadTask
 from tasks.upload_processor import upload_processor_task
 from tasks.upload_finisher import upload_finisher_task
-<<<<<<< HEAD
 from database.tests.factories import CommitFactory, OwnerFactory, RepositoryFactory
-=======
-from database.tests.factories import CommitFactory, RepositoryFactory
->>>>>>> a5496196
 from helpers.exceptions import RepositoryWithoutValidBotError
 from services.archive import ArchiveService
 
@@ -199,21 +195,13 @@
         parent_commit = CommitFactory.create(
             message='',
             commitid='c5b67303452bbff57cc1f49984339cde39eb1db5',
-<<<<<<< HEAD
-            repository=repo
-=======
             repository=repository
->>>>>>> a5496196
         )
 
         commit = CommitFactory.create(
             message='',
             commitid='abf6d4df662c47e32460020ab14abf9303581429',
-<<<<<<< HEAD
-            repository=repo
-=======
             repository=repository
->>>>>>> a5496196
         )
         dbsession.add(parent_commit)
         dbsession.add(commit)

--- conflicted
+++ resolved
@@ -72,7 +72,10 @@
     def lock_name(self, lock_type: str):
         if self.report_type == ReportType.COVERAGE:
             # for backward compat this does not include the report type
-            return f"{lock_type}_lock_{self.repoid}_{self.commitid}"
+            if lock_type == "upload_processing":
+                return UPLOAD_PROCESSING_LOCK_NAME(self.repoid, self.commitid)
+            else:
+                return f"{lock_type}_lock_{self.repoid}_{self.commitid}"
         else:
             return f"{lock_type}_lock_{self.repoid}_{self.commitid}_{self.report_type.value}"
 
@@ -223,45 +226,6 @@
 
     """
 
-<<<<<<< HEAD
-=======
-    def has_pending_jobs(self, redis_connection, repoid, commitid) -> bool:
-        uploads_locations = [f"uploads/{repoid}/{commitid}"]
-        for uploads_list_key in uploads_locations:
-            if redis_connection.exists(uploads_list_key):
-                return True
-        return False
-
-    def lists_of_arguments(self, redis_connection, repoid, commitid):
-        """Retrieves a list of arguments from redis on the `uploads_list_key`, parses them
-            and feeds them to the processing code.
-
-        This function doesn't go infinite because it keeps emptying the respective key on redis.
-        It will only go arbitrrily long if someone else keeps uploading more and more arguments
-        to such list
-
-        Args:
-            redis_connection (Redis): An instance of a redis connection
-            uploads_list_key (str): The key where the list is
-
-        Yields:
-            dict: A dict with the parameters to be passed
-        """
-        uploads_locations = [f"uploads/{repoid}/{commitid}"]
-        for uploads_list_key in uploads_locations:
-            log.debug("Fetching arguments from redis %s", uploads_list_key)
-            while redis_connection.exists(uploads_list_key):
-                arguments = redis_connection.lpop(uploads_list_key)
-                if arguments:
-                    yield loads(arguments)
-
-    def is_currently_processing(self, redis_connection, repoid, commitid):
-        upload_processing_lock_name = UPLOAD_PROCESSING_LOCK_NAME(repoid, commitid)
-        if redis_connection.get(upload_processing_lock_name):
-            return True
-        return False
-
->>>>>>> 8a1ac6d7
     async def run_async(
         self,
         db_session,
@@ -272,11 +236,13 @@
         *args,
         **kwargs,
     ):
-        # If we're a retry, kwargs will already have our first checkpoint.
-        # If not, log it directly into kwargs so we can pass it onto other tasks
-        checkpoints = checkpoints_from_kwargs(UploadFlow, kwargs).log(
-            UploadFlow.UPLOAD_TASK_BEGIN, kwargs=kwargs, ignore_repeat=True
-        )
+        # TODO: setup checkpoint flows for other coverage types
+        if report_type == "coverage":
+            # If we're a retry, kwargs will already have our first checkpoint.
+            # If not, log it directly into kwargs so we can pass it onto other tasks
+            checkpoints = checkpoints_from_kwargs(UploadFlow, kwargs).log(
+                UploadFlow.UPLOAD_TASK_BEGIN, kwargs=kwargs, ignore_repeat=True
+            )
 
         repoid = int(repoid)
         log.info(
